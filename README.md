# MovSim 

Movsim == **M**ulti-model **o**pen-source **v**ehicular-traffic **Sim**ulator

Current build status for branch *Master*: [![Build Status Master](https://api.travis-ci.org/movsim/movsim.png?branch=master)](https://travis-ci.org/movsim/movsim)

Current build status for branch *develop*: [![Build Status Bidirectional](https://api.travis-ci.org/movsim/movsim.png?branch=develop)](https://travis-ci.org/movsim/movsim)

Quick links to this file:

* [Description](#description)
* [Documentation](#documentation)
* [Installation](#installation)
* [Usage](#usage)
* [Demos](#demos)
* [Commercial Use](#commercial-use)
* [Copyright and License](#copyright-and-license)
* [References](#references)


## Description

MovSim is a microscopic lane-based traffic simulator with xml-based configuration and csv text output. The simulator implements various car-following models and provides reference implementations for the models described in the textbook [Traffic Flow Dynamics](http://www.traffic-flow-dynamics.org).

MovSim aims at modeling and simulating all basic traffic situations and discrete decision like lane changes, reacting to a traffic light, yielding and overtaking on rural roads. Lane changes are modeled with the general [MOBIL strategy](http://www.akesting.de/download/MOBIL_TRR_2007.pdf) based on longitudinal accelerations which is applicable to other discrete decisions as well. 

MovSim can be run from commandline or with a graphical user interface including visualization. Several output quantities can be written to file for further in-depth analysis. MovSim also provides a physics-based fuel-consumption model to calculate consumption on an individual or collective level. 

### Features:

- multi-lane simulator including onramps, offramps, "flow-conserving bottlenecks" and traffic-lights
- multiple models of different model classes (car-following models, coupled-map models and cellular automata)
  * Intelligent Driver Model (IDM) [Paper](https://arxiv.org/abs/cond-mat/0002177), [Wikipedia](http://en.wikipedia.org/wiki/Intelligent_driver_model)
  * Enhanced IDM/Adaptive Cruise Control Model [Preprint](http://arxiv.org/abs/0912.3613)
  * Optimal Velocity or Bando Model 
  * Velocity Difference Model 
  * Gipps Model [Wikipedia](http://en.wikipedia.org/wiki/Gipps%27_Model)
  * Krauss Model
  * Nagel-Schreckenberg Cellular Automaton [Wikipedia](http://en.wikipedia.org/wiki/Nagel-Schreckenberg_model)
  * Kerner-Klenov-Wolf Cellular Automaton
- general lane-changing model MOBIL [Paper](http://www.akesting.de/download/MOBIL_TRR_2007.pdf)
- detailed physics-based model for fuel consumption and emissions [Paper](http://www.akesting.de/download/How_Much_does_Traffic_Congestion_Increase_Fuel_Con.pdf) and [Book](http://www.traffic-flow-dynamics.org)
- drivers' behavioral models
  * Memory model, see [Paper](https://arxiv.org/abs/cond-mat/0304337)
  * Noise model, see [Paper1](https://arxiv.org/abs/1708.06952) and [Paper2](https://arxiv.org/abs/physics/0508222)
- text-file output of detectors, spatiotemporal fields, floating-car data etc.
- road network description by the [opendrive.org](http://www.opendrive.org) standard

### Submodule Components: 

* The _core_ contains the main MovSim library and a console application that can run a traffic simulation and produce _.csv_ output for further processing or graphical display.
* The _viewer_ displays an animated traffic simulation.
* The _consumption_ comprises a physics-based fuel consumption model which can also be fed by csv data.
* The _xsd_ module comprises the xsd schema resources for the xml bindung (JAXB) 
* The _common_ provides general functionality for all submodules.

## Documentation

A mathematical description of the models as well as the basic simulation and evaluation concepts can be found in the book [Traffic Flow Dynamics](http://www.traffic-flow-dynamics.org) by Treiber/Kesting. A good starting point is the free chapter about [Car-Following Models based on Driving Strategies](http://traffic-flow-dynamics.org/res/SampleChapter11.pdf).

Documentation by example can be found in the [_sim_ directory](https://github.com/movsim/movsim/tree/develop/sim).


## Installation

Install the [git](http://git-scm.com/download) version control system and clone the repository via ssh

    git clone git@github.com:movsim/movsim.git
    
or via https (to prevent firewall problems)
       
    git clone https://github.com/movsim/movsim.git
              
[Java](http://openjdk.java.net/install/index.html) is required at least in version 7 (JRE 1.7).

[Apache Maven] (http://maven.apache.org/download.html) is the software build and management tool for MovSim.

MovSim produces csv/text-based output that can be plotted using [gnuplot](http://www.gnuplot.info/) or other tools. 


## Usage

To build MovSim, type `mvn install` from the main MovSim directory.

To run the movsim _core_ or _viewer_ see their respective readme files: [core](https://github.com/movsim/movsim/blob/develop/core/README.md) and [viewer](https://github.com/movsim/movsim/blob/develop/viewer/README.md).


<<<<<<< HEAD
Information on creating new projects
------------------------------------

The different elements of the main .xprj, .xodr, and .properties files
of a simulation project are now explained in README_xprj


Eclipse
-------
=======
## Eclipse
>>>>>>> 21dae367

MovSim can be built and run from within the [Eclipse IDE](http://www.eclipse.org/downloads/) with the m2e(Maven Integration for Eclipse) plugin.

Import the project into Eclipse from the _File >> Import_ menu item. In the resulting Select dialog, choose the _General >> Existing Projects into Workspace_ option. In the resulting dialog select the `movsim/core` directory and import. Repeat for the `movsim/viewer` directory.

You can then build and run either the _core_ or _viewer_ Java applications.

We use the source code formatter _movsim/misc/codestyle/eclipse_movsim_profile.xml_.

## Development

We follow the naming conventions of the [Git Flow Model](http://nvie.com/posts/a-successful-git-branching-model/). Please checkout the branch *develop* to start with the latest source code. 

 
## Demos

There are a number of simulation scenarios defined in the [_sim_ directory](https://github.com/movsim/movsim/tree/develop/sim).

Movsim can not only used for simulating road traffic but has been used to model a cross-country skiing race [Youtube](https://www.youtube.com/watch?v=qmzTEjOKSdw).


## Commercial use

For commercial use, please contact the copyright holders at movsim@akesting.de

## Copyright and License

MovSim is Copyright (C) 2010-2016 by Arne Kesting, Martin Treiber, Ralph Germ, and Martin Budden.

MovSim is licensed under [GPL version 3](https://github.com/movsim/movsim/blob/develop/COPYING).

For general questions use the contact at movsim.org@gmail.com.

## References 

[1] M. Treiber and A. Kesting. [Traffic Flow Dynamics, Data, Models and Simulation](http://www.traffic-flow-dynamics.org). [Springer](http://www.springer.com/physics/complexity/book/978-3-642-32459-8) 2013. 

[2] A. Kesting, M. Treiber, and D. Helbing. General lane-changing model MOBIL for car-following models. 
    Transportation Research Record, 86-94 (2007). [Paper](http://www.akesting.de/download/MOBIL_TRR_2007.pdf)
    
[3] A. Kesting, M. Treiber, and D. Helbing. Enhanced intelligent driver model to access the impact of driving 
    strategies on traffic capacity. Philosophical Transactions of the Royal Society A, 4585-4605 (2010). [Preprint](http://arxiv.org/abs/0912.3613)
    
[4] A. Kesting, M. Treiber, and D. Helbing. Agents for Traffic Simulation. 
    Chapter 11 in "Multi-Agent Systems: Simulation and Applications", 325-356 (2009). [Preprint](http://arxiv.org/abs/0805.0300)
    
[5] M. Treiber, A. Kesting, and D. Helbing. Delays, inaccuracies and anticipation in microscopic traffic models.
    Physica A: Statistical Mechanics and its Applications 71-88 (2006). [Preprint](http://arxiv.org/abs/cond-mat/?0404736)

[6] M. Treiber, and A. Kesting. An open-source microscopic traffic simulator.
    IEEE Intelligent Transportation Systems Magazine, 6-13 (2010). [Preprint](http://arxiv.org/abs/1012.4913)<|MERGE_RESOLUTION|>--- conflicted
+++ resolved
@@ -85,19 +85,7 @@
 To run the movsim _core_ or _viewer_ see their respective readme files: [core](https://github.com/movsim/movsim/blob/develop/core/README.md) and [viewer](https://github.com/movsim/movsim/blob/develop/viewer/README.md).
 
 
-<<<<<<< HEAD
-Information on creating new projects
-------------------------------------
-
-The different elements of the main .xprj, .xodr, and .properties files
-of a simulation project are now explained in README_xprj
-
-
-Eclipse
--------
-=======
 ## Eclipse
->>>>>>> 21dae367
 
 MovSim can be built and run from within the [Eclipse IDE](http://www.eclipse.org/downloads/) with the m2e(Maven Integration for Eclipse) plugin.
 
