/*
 * Copyright (C) 2010, 2011, 2012 by Arne Kesting, Martin Treiber, Ralph Germ, Martin Budden <movsim.org@gmail.com>
 * ----------------------------------------------------------------------------------------- This file is part of MovSim - the
 * multi-model open-source vehicular-traffic simulator. MovSim is free software: you can redistribute it and/or modify it under
 * the terms of the GNU General Public License as published by the Free Software Foundation, either version 3 of the License, or
 * (at your option) any later version. MovSim is distributed in the hope that it will be useful, but WITHOUT ANY WARRANTY;
 * without even the implied warranty of MERCHANTABILITY or FITNESS FOR A PARTICULAR PURPOSE. See the GNU General Public License
 * for more details. You should have received a copy of the GNU General Public License along with MovSim. If not, see
 * <http://www.gnu.org/licenses/> or <http://www.movsim.org>.
 * -----------------------------------------------------------------------------------------
 */
package org.movsim.utilities;

import java.util.Random;

/**
 * The Class MyRandom.
 */
public final class MyRandom {

    private static Random rand = new Random();

    private MyRandom() {
        throw new IllegalStateException("do not instanciate");
    }

    public static void initializeWithSeed(long randomSeed) {
        rand = new Random(randomSeed);
    }

    public static boolean isInitialized() {
        return rand != null;
    }

    /**
     * Next int.
     * @return the int
     */
    public static int nextInt() {
        return rand.nextInt();
    }

    public static int nextInt(int n) {
        return rand.nextInt(n);
    }

    /**
     * Next double.
<<<<<<< HEAD
     * @return the double
=======
     * 
     * @return the next pseudo-random, uniformly distributed {@code double} value between {@code 0.0} and {@code 1.0} from the
     *         random number generator's sequence
>>>>>>> b2247f76
     */
    public static double nextDouble() {
        return rand.nextDouble();
    }

    /**
     * returns a realization of a uniformly distributed random variable in [-1, 1]
     * @return a uniformly distributed realization in [-1, 1]
     */
    public static double getUniformDistribution() {
        return 2 * MyRandom.nextDouble() - 1;
    }

    public static double getUniformlyDistributedRandomizedFactor(double randomizationStrength) {
        return 1 + randomizationStrength * getUniformDistribution();
    }

    public static double getGaussiansDistributedRandomizedFactor(double sigma, double nSigmaCutoff) {
        return 1 + Math.max(-nSigmaCutoff * sigma, Math.min(nSigmaCutoff, sigma * rand.nextGaussian()));
    }

}<|MERGE_RESOLUTION|>--- conflicted
+++ resolved
@@ -45,14 +45,8 @@
     }
 
     /**
-     * Next double.
-<<<<<<< HEAD
-     * @return the double
-=======
-     * 
      * @return the next pseudo-random, uniformly distributed {@code double} value between {@code 0.0} and {@code 1.0} from the
      *         random number generator's sequence
->>>>>>> b2247f76
      */
     public static double nextDouble() {
         return rand.nextDouble();
@@ -60,6 +54,7 @@
 
     /**
      * returns a realization of a uniformly distributed random variable in [-1, 1]
+     * 
      * @return a uniformly distributed realization in [-1, 1]
      */
     public static double getUniformDistribution() {
