--- conflicted
+++ resolved
@@ -18,45 +18,6 @@
 
     private static final String W3C_XML_SCHEMA_NS_URI = "http://www.w3.org/2001/XMLSchema";
 
-<<<<<<< HEAD
-	/** Assure that only one loading/jaxb operation is active. */
-	private static final Object SYNC_OBJECT = new Object();
-
-    public final T load(StreamSource source, Class<T> clazz, Class<?> factory, URL xsdFile)
-	    throws JAXBException,
-	    SAXException {
-	T result;
-	synchronized (SYNC_OBJECT) {
-	    // TODO creating a JaxbContext is expensive, consider pooling.
-	    Unmarshaller unmarshaller = createUnmarshaller(factory, xsdFile);
-	    unmarshaller.setEventHandler(new XmlValidationEventHandler());
-	    result = unmarshaller.unmarshal(source, clazz).getValue();
-	}
-	return result;
-    }
-
-    public final T load(File file, Class<T> clazz, Class<?> factory, URL xsdFile)
-			throws JAXBException, SAXException {
-	Preconditions.checkNotNull(xsdFile);
-	return load(new StreamSource(file), clazz, factory, xsdFile);
-	}
-
-    private final Unmarshaller createUnmarshaller(final Class<?> objectFactoryClass, final URL xsdFile)
-	    throws JAXBException, SAXException {
-	JAXBContext context = JAXBContext.newInstance(objectFactoryClass);
-	Unmarshaller unmarshaller = context.createUnmarshaller();
-	if (unmarshaller == null) {
-	    throw new JAXBException("Created unmarshaller is null.");
-	}
-	unmarshaller.setSchema(getSchema(xsdFile));
-	return unmarshaller;
-    }
-
-    private static Schema getSchema(final URL xsdFile) throws SAXException {
-	// TODO schema factory could be created once, put into pool if expensive
-	SchemaFactory sf = SchemaFactory.newInstance(W3C_XML_SCHEMA_NS_URI);
-	return sf.newSchema(xsdFile);
-=======
     /** Assure that only one loading/jaxb operation is active. */
     private static final Object SYNC_OBJECT = new Object();
     
@@ -97,7 +58,6 @@
     private static Schema getSchema(final URL xsdFile) throws SAXException {
         SchemaFactory sf = SchemaFactory.newInstance(W3C_XML_SCHEMA_NS_URI);
         return sf.newSchema(xsdFile);
->>>>>>> 53a92a10
     }
 
 }