/**
 * Copyright (C) 2010, 2011 by Arne Kesting, Martin Treiber,
 *                             Ralph Germ, Martin Budden
 *                             <info@movsim.org>
 * ----------------------------------------------------------------------
 * 
 *  This file is part of 
 *  
 *  MovSim - the multi-model open-source vehicular-traffic simulator 
 *
 *  MovSim is free software: you can redistribute it and/or modify
 *  it under the terms of the GNU General Public License as published by
 *  the Free Software Foundation, either version 3 of the License, or
 *  (at your option) any later version.
 *
 *  MovSim is distributed in the hope that it will be useful,
 *  but WITHOUT ANY WARRANTY; without even the implied warranty of
 *  MERCHANTABILITY or FITNESS FOR A PARTICULAR PURPOSE.  See the
 *  GNU General Public License for more details.
 *
 *  You should have received a copy of the GNU General Public License
 *  along with MovSim.  If not, see <http://www.gnu.org/licenses/> or
 *  <http://www.movsim.org>.
 *  
 * ----------------------------------------------------------------------
 */
package org.movsim;

import java.io.File;
import java.net.URL;
import java.util.Locale;

import org.apache.log4j.PropertyConfigurator;
import org.movsim.input.commandline.SimCommandLine;
import org.movsim.input.commandline.impl.SimCommandLineImpl;
import org.movsim.input.impl.InputDataImpl;
import org.movsim.input.impl.XmlReaderSimInput;
import org.movsim.simulator.Simulator;
import org.movsim.simulator.impl.SimulatorImpl;
import org.movsim.ui.controller.Controller;
import org.movsim.ui.controller.impl.SimulatorController;
import org.movsim.ui.controller.impl.SimulatorGUIController;
import org.slf4j.Logger;
import org.slf4j.LoggerFactory;

/**
 * The Class App.
 */
public class App {

    // Define a static logger variable
    // Logging with slf4j, a facade for log4j
    /** The Constant logger. */
    final static Logger logger = LoggerFactory.getLogger(App.class);

    /** The Constant xmlDefault. */
    final static String xmlDefault = "sim/onramp_IDM.xml";

    /**
     * The main method.
     * 
     * @param args
     *            the arguments
     */
    public static void main(String[] args) {

        final App universalprogram = new App();
        universalprogram.runAsAplication(args);

    }

    /**
     * Run as aplication.
     * 
     * @param args
     *            the args
     */
    private void runAsAplication(String[] args) {

        initLocalizationAndLogger();

        // CommandLine args options Parser
        String xmlFilename;
        final SimCommandLine cmdline = new SimCommandLineImpl(args);
        if (cmdline.isWithXmlSimulationConfigFile()) {
            xmlFilename = cmdline.getSimulationFilename();
        } else {
            xmlFilename = xmlDefault;
        }

        final InputDataImpl inputData = new InputDataImpl();

        // parse xmlFile and set values
        final XmlReaderSimInput xmlReader = new XmlReaderSimInput(xmlFilename, cmdline, inputData);

        final Simulator simulator = new SimulatorImpl(cmdline.isGui(), inputData);
        
        // TODO raus für release
        if (cmdline.isGui()) {
            Controller controller = new SimulatorGUIController(simulator);
        } else {
            // commandline tool
<<<<<<< HEAD
            Controller controller = new SimulatorController(simulator); // or
                                                                        // just:
                                                                        // simulator.run();
=======
            final Controller controller = new SimulatorController(simulator); 
>>>>>>> 5d20f451
        }

    }

    /**
     * Inits the localization and logger.
     */
    private static void initLocalizationAndLogger() {
        Locale.setDefault(Locale.US);
<<<<<<< HEAD

        // BasicConfigurator for log4j replaced with PropertyConfigurator.
        // log4j.properties from file system overrides log4j.properties from
        // resources
        final File file = new File("log4j.properties");
        if (file.exists() && file.isFile()) {
=======
            final File file = new File("log4j.properties");
            if (file.exists() && file.isFile()) {
>>>>>>> 5d20f451
            PropertyConfigurator.configure("log4j.properties");
        } else {
            final URL log4jConfig = App.class.getResource("/sim/log4j.properties");
            PropertyConfigurator.configure(log4jConfig);
        }
        // Log Levels: DEBUG < INFO < WARN < ERROR
        logger.info("Copyright '\u00A9' by Arne Kesting, Martin Treiber, Ralph Germ and  Martin Budden (2010, 2011)");
    }

}<|MERGE_RESOLUTION|>--- conflicted
+++ resolved
@@ -100,13 +100,7 @@
             Controller controller = new SimulatorGUIController(simulator);
         } else {
             // commandline tool
-<<<<<<< HEAD
-            Controller controller = new SimulatorController(simulator); // or
-                                                                        // just:
-                                                                        // simulator.run();
-=======
             final Controller controller = new SimulatorController(simulator); 
->>>>>>> 5d20f451
         }
 
     }
@@ -116,17 +110,8 @@
      */
     private static void initLocalizationAndLogger() {
         Locale.setDefault(Locale.US);
-<<<<<<< HEAD
-
-        // BasicConfigurator for log4j replaced with PropertyConfigurator.
-        // log4j.properties from file system overrides log4j.properties from
-        // resources
-        final File file = new File("log4j.properties");
-        if (file.exists() && file.isFile()) {
-=======
             final File file = new File("log4j.properties");
             if (file.exists() && file.isFile()) {
->>>>>>> 5d20f451
             PropertyConfigurator.configure("log4j.properties");
         } else {
             final URL log4jConfig = App.class.getResource("/sim/log4j.properties");
