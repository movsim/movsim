/**
 * Copyright (C) 2010, 2011 by Arne Kesting, Martin Treiber,
 *                             Ralph Germ, Martin Budden
 *                             <info@movsim.org>
 * ----------------------------------------------------------------------
 * 
 *  This file is part of 
 *  
 *  MovSim - the multi-model open-source vehicular-traffic simulator 
 *
 *  MovSim is free software: you can redistribute it and/or modify
 *  it under the terms of the GNU General Public License as published by
 *  the Free Software Foundation, either version 3 of the License, or
 *  (at your option) any later version.
 *
 *  MovSim is distributed in the hope that it will be useful,
 *  but WITHOUT ANY WARRANTY; without even the implied warranty of
 *  MERCHANTABILITY or FITNESS FOR A PARTICULAR PURPOSE.  See the
 *  GNU General Public License for more details.
 *
 *  You should have received a copy of the GNU General Public License
 *  along with MovSim.  If not, see <http://www.gnu.org/licenses/> or
 *  <http://www.movsim.org>.
 *  
 * ----------------------------------------------------------------------
 */
package org.movsim.output;

import java.util.List;

import org.movsim.input.InputData;
import org.movsim.input.model.OutputInput;
import org.movsim.input.model.output.FloatingCarInput;
<<<<<<< HEAD
import org.movsim.input.model.output.SpatioTemporalInput;
import org.movsim.input.model.output.TrafficLightRecorderInput;
=======
import org.movsim.input.model.output.MacroInput;
>>>>>>> 755663a8
import org.movsim.input.model.output.TrajectoriesInput;
import org.movsim.output.fileoutput.FileFloatingCars;
import org.movsim.output.fileoutput.FileSpatioTemporal;
import org.movsim.output.fileoutput.FileTrajectories;
import org.movsim.output.impl.FloatingCarsImpl;
import org.movsim.output.impl.SpatioTemporalImpl;
import org.movsim.simulator.roadSection.RoadSection;
import org.slf4j.Logger;
import org.slf4j.LoggerFactory;

// TODO: Auto-generated Javadoc
/**
 * The Class SimOutput.
 */
public class SimOutput implements SimObservables {
    
    /** The Constant logger. */
    final static Logger logger = LoggerFactory.getLogger(SimOutput.class);

    private SpatioTemporalImpl spatioTemporal = null;
    
    /** The file spatio temporal. */
    private FileSpatioTemporal fileSpatioTemporal;

    /** The floating cars. */
    private FloatingCarsImpl floatingCars = null;
    
    private FileFloatingCars fileFloatingCars;
    
    /** The trajectories. */
    private FileTrajectories trajectories = null;

    /** The write output. */
    private final boolean writeOutput;

    /** The project name. */
    private final String projectName;

    
    private final RoadSection roadSection;

    /**
     * Instantiates a new sim output.
     * 
     * @param isWithGUI
     *            the is with gui
     * @param simInput
     *            the sim input
     * @param roadSection
     *            the road section
     */
    public SimOutput(boolean isWithGUI, InputData simInput, RoadSection roadSection) {
        projectName = simInput.getProjectName();
        this.roadSection = roadSection;
        
        // more restrictive than in other output classes TODO
        writeOutput = !isWithGUI; // no file output from GUI

        logger.info("Cstr. SimOutput. projectName= {}", projectName);
        
        // SingleRoad quickhack! TODO
        final OutputInput outputInput = simInput.getSimulationInput().getOutputInput();
        final FloatingCarInput floatingCarInput = outputInput.getFloatingCarInput();
        if (floatingCarInput.isWithFCD()) {
            floatingCars = new FloatingCarsImpl(roadSection.vehContainer(), floatingCarInput);
            if(writeOutput){
                fileFloatingCars = new FileFloatingCars(projectName, floatingCars);
            }
        }

        final SpatioTemporalInput macroInput = outputInput.getMacroInput();
        if (macroInput.isWithMacro()) {
            spatioTemporal = new SpatioTemporalImpl(macroInput, roadSection);
            if(writeOutput){
                fileSpatioTemporal = new FileSpatioTemporal(projectName, roadSection.id(), spatioTemporal);
            }
        }
        
        final TrajectoriesInput trajInput = outputInput.getTrajectoriesInput();
        if (trajInput.isInitialized()) {
            trajectories = new FileTrajectories(projectName, trajInput, roadSection);
        }

        
        
    }

    /**
     * Update.
     * 
     * @param itime
     *            the itime
     * @param time
     *            the time
     * @param timestep
     *            the timestep
     * @param roadSection
     *            the road section
     */
    public void update(int itime, double time, double timestep) {
        
        if (floatingCars != null) {
            floatingCars.update(itime, time, timestep);
        }
        if (spatioTemporal != null) {
            spatioTemporal.update(itime, time, roadSection);
        }
        
        if (trajectories != null) {
            trajectories.update(itime, time);
        }
        
    }
    
    public SpatioTemporal getSpatioTemporal(){
        return spatioTemporal;
    }
    
    public FloatingCars getFloatingCars(){
        return floatingCars;
    }

    public List<LoopDetector> getLoopDetectors(){
<<<<<<< HEAD
        return detectors != null ? detectors.getDetectors() : null;
=======
        return roadSection.getLoopDetectors();
>>>>>>> 755663a8
    }
    
    
}<|MERGE_RESOLUTION|>--- conflicted
+++ resolved
@@ -31,12 +31,7 @@
 import org.movsim.input.InputData;
 import org.movsim.input.model.OutputInput;
 import org.movsim.input.model.output.FloatingCarInput;
-<<<<<<< HEAD
 import org.movsim.input.model.output.SpatioTemporalInput;
-import org.movsim.input.model.output.TrafficLightRecorderInput;
-=======
-import org.movsim.input.model.output.MacroInput;
->>>>>>> 755663a8
 import org.movsim.input.model.output.TrajectoriesInput;
 import org.movsim.output.fileoutput.FileFloatingCars;
 import org.movsim.output.fileoutput.FileSpatioTemporal;
@@ -160,11 +155,7 @@
     }
 
     public List<LoopDetector> getLoopDetectors(){
-<<<<<<< HEAD
-        return detectors != null ? detectors.getDetectors() : null;
-=======
         return roadSection.getLoopDetectors();
->>>>>>> 755663a8
     }
     
     
