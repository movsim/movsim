/**
 * Copyright (C) 2010, 2011 by Arne Kesting, Martin Treiber,
 *                             Ralph Germ, Martin Budden
 *                             <info@movsim.org>
 * ----------------------------------------------------------------------
 * 
 *  This file is part of 
 *  
 *  MovSim - the multi-model open-source vehicular-traffic simulator 
 *
 *  MovSim is free software: you can redistribute it and/or modify
 *  it under the terms of the GNU General Public License as published by
 *  the Free Software Foundation, either version 3 of the License, or
 *  (at your option) any later version.
 *
 *  MovSim is distributed in the hope that it will be useful,
 *  but WITHOUT ANY WARRANTY; without even the implied warranty of
 *  MERCHANTABILITY or FITNESS FOR A PARTICULAR PURPOSE.  See the
 *  GNU General Public License for more details.
 *
 *  You should have received a copy of the GNU General Public License
 *  along with MovSim.  If not, see <http://www.gnu.org/licenses/> or
 *  <http://www.movsim.org>.
 *  
 * ----------------------------------------------------------------------
 */
package org.movsim.input.model;

import org.movsim.input.model.output.FloatingCarInput;
<<<<<<< HEAD
import org.movsim.input.model.output.SpatioTemporalInput;
import org.movsim.input.model.output.TrafficLightRecorderInput;
=======
import org.movsim.input.model.output.MacroInput;
>>>>>>> 755663a8
import org.movsim.input.model.output.TrajectoriesInput;

// TODO: Auto-generated Javadoc
/**
 * The Interface OutputInput.
 */
public interface OutputInput {

    /**
     * Gets the floating car input.
     * 
     * @return the floating car input
     */
    FloatingCarInput getFloatingCarInput();

    /**
     * Gets the macro input.
     * 
     * @return the macro input
     */
    SpatioTemporalInput getMacroInput();


    /**
     * Gets the trajectories input.
     *
     * @return the trajectories input
     */
    TrajectoriesInput getTrajectoriesInput();
    
    
}<|MERGE_RESOLUTION|>--- conflicted
+++ resolved
@@ -27,12 +27,7 @@
 package org.movsim.input.model;
 
 import org.movsim.input.model.output.FloatingCarInput;
-<<<<<<< HEAD
 import org.movsim.input.model.output.SpatioTemporalInput;
-import org.movsim.input.model.output.TrafficLightRecorderInput;
-=======
-import org.movsim.input.model.output.MacroInput;
->>>>>>> 755663a8
 import org.movsim.input.model.output.TrajectoriesInput;
 
 // TODO: Auto-generated Javadoc
@@ -55,7 +50,6 @@
      */
     SpatioTemporalInput getMacroInput();
 
-
     /**
      * Gets the trajectories input.
      *
