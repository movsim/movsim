--- conflicted
+++ resolved
@@ -52,11 +52,7 @@
 
     
     /**
-<<<<<<< HEAD
      * Instantiates a new input data.
-=======
-     * Instantiates a new inputdata.
->>>>>>> ec895519
      */
     public InputData() {
         projectMetaData = ProjectMetaData.getInstance();
