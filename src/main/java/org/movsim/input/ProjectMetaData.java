--- conflicted
+++ resolved
@@ -51,24 +51,13 @@
     }
 
     /**
-<<<<<<< HEAD
-     * Gets the single instance of ProjectMetaDataImpl.
-     * 
-     * @return single instance of ProjectMetaDataImpl
+     * Gets the single instance of ProjectMetaData.
+     * 
+     * @return single instance of ProjectMetaData
      */
     static ProjectMetaData getInstance() {
         return singleton;
     }
-=======
-     * Gets the projectMetaData
-     * 
-     * @return the singleton projectMetaData
-     */
-    public static ProjectMetaData getInstance() {
-        return singleton;
-    }
-
->>>>>>> 50f5e035
 
     /*
      * (non-Javadoc)
@@ -217,5 +206,4 @@
     public void setXmlFromResources(boolean xmlFromResources) {
         this.xmlFromResources = xmlFromResources;
     }
-
 }