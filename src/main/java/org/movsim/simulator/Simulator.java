--- conflicted
+++ resolved
@@ -101,26 +101,14 @@
 
         final SimulationInput simInput = parseMovSimXm();
 
-<<<<<<< HEAD
         final boolean loadedRoadNetwork = parseOpenDriveXml(projectMetaData);
-=======
-        this.timestep = simInput.getTimestep(); 
->>>>>>> 45c9ca49
 
         this.timestep = simInput.getTimestep(); // fix
         this.tMax = simInput.getMaxSimTime();
 
         MyRandom.initialize(simInput.isWithFixedSeed(), simInput.getRandomSeed());
 
-<<<<<<< HEAD
         createVehicleGenerator(simInput);
-=======
-        // this is the default vehGenerator for *all* roadsections
-        // if an individual vehicle composition is defined for a specific road
-        final List<TrafficCompositionInputData> heterogenInputData = simInput.getTrafficCompositionInputData();
-        final boolean isWithFundDiagramOutput = simInput.isWithWriteFundamentalDiagrams();
-        vehGenerator = new VehicleGenerator(timestep, inputData, heterogenInputData, isWithFundDiagramOutput);
->>>>>>> 45c9ca49
 
         final boolean isWithCrashExit = simInput.isWithCrashExit();
         roadNetwork.setWithCrashExit(isWithCrashExit);
@@ -157,7 +145,7 @@
     private void createVehicleGenerator(final SimulationInput simInput) {
         final List<TrafficCompositionInputData> heterogenInputData = simInput.getTrafficCompositionInputData();
         final boolean isWithFundDiagramOutput = simInput.isWithWriteFundamentalDiagrams();
-        vehGenerator = new VehicleGenerator(inputData, heterogenInputData, isWithFundDiagramOutput);
+        vehGenerator = new VehicleGenerator(timestep, inputData, heterogenInputData, isWithFundDiagramOutput);
     }
 
     /**
