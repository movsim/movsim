/**
 * Copyright (C) 2010, 2011 by Arne Kesting, Martin Treiber,
 *                             Ralph Germ, Martin Budden
 *                             <info@movsim.org>
 * ----------------------------------------------------------------------
 * 
 *  This file is part of 
 *  
 *  MovSim - the multi-model open-source vehicular-traffic simulator 
 *
 *  MovSim is free software: you can redistribute it and/or modify
 *  it under the terms of the GNU General Public License as published by
 *  the Free Software Foundation, either version 3 of the License, or
 *  (at your option) any later version.
 *
 *  MovSim is distributed in the hope that it will be useful,
 *  but WITHOUT ANY WARRANTY; without even the implied warranty of
 *  MERCHANTABILITY or FITNESS FOR A PARTICULAR PURPOSE.  See the
 *  GNU General Public License for more details.
 *
 *  You should have received a copy of the GNU General Public License
 *  along with MovSim.  If not, see <http://www.gnu.org/licenses/> or
 *  <http://www.movsim.org>.
 *  
 * ----------------------------------------------------------------------
 */
package org.movsim.simulator.roadSection.impl;

import java.util.ArrayList;
import java.util.List;

import org.movsim.input.InputData;
import org.movsim.input.model.RoadInput;
import org.movsim.input.model.SimulationInput;
import org.movsim.input.model.simulation.DetectorInput;
import org.movsim.input.model.simulation.ICMacroData;
import org.movsim.input.model.simulation.ICMicroData;
import org.movsim.input.model.simulation.RampData;
import org.movsim.input.model.simulation.SimpleRampData;
import org.movsim.input.model.simulation.impl.AbstractRoadSection;
import org.movsim.output.LoopDetector;
import org.movsim.output.impl.LoopDetectors;
import org.movsim.simulator.Constants;
import org.movsim.simulator.roadSection.FlowConservingBottlenecks;
import org.movsim.simulator.roadSection.InitialConditionsMacro;
import org.movsim.simulator.roadSection.Onramp;
import org.movsim.simulator.roadSection.RoadSection;
import org.movsim.simulator.roadSection.SpeedLimits;
import org.movsim.simulator.roadSection.TrafficLight;
import org.movsim.simulator.roadSection.UpstreamBoundary;
import org.movsim.simulator.vehicles.Moveable;
import org.movsim.simulator.vehicles.Vehicle;
import org.movsim.simulator.vehicles.VehicleContainer;
import org.movsim.simulator.vehicles.VehicleGenerator;
import org.movsim.simulator.vehicles.VehiclePrototype;
import org.movsim.simulator.vehicles.impl.VehicleContainerImpl;
import org.movsim.simulator.vehicles.impl.VehicleGeneratorImpl;
import org.slf4j.Logger;
import org.slf4j.LoggerFactory;

// TODO: Auto-generated Javadoc
/**
 * The Class RoadSectionImpl.
 */
public class RoadSectionImpl extends AbstractRoadSection implements RoadSection {

    /** The Constant logger. */
    final static Logger logger = LoggerFactory.getLogger(RoadSectionImpl.class);

    private TrafficLightsImpl trafficLights;

    /** The speedlimits. */
    private SpeedLimits speedlimits;

    /** The detectors. */
    private LoopDetectors detectors = null;

    /** The simple onramps. */
    private List<Onramp> simpleOnramps = null;

    /**
     * Instantiates a new road section impl.
     * 
     * @param inputData
     *            the input data
     */
    public RoadSectionImpl(InputData inputData) {
        super(inputData);
        logger.info("Cstr. RoadSectionImpl");
        
        initialize(inputData);

        // TODO cross-check --> testing for correct dt setup .... concept
        // between Simulator, VehGenerator and this roadSection
        if (Math.abs(dt - vehGenerator.requiredTimestep()) > Constants.SMALL_VALUE) {
            this.dt = vehGenerator.requiredTimestep();
            logger.info("model requires specific integration timestep. sets to dt={}", dt);
        }

    }

    /**
     * Initialize.
     * 
     * @param inputData
     *            the input data
     */
    private void initialize(InputData inputData) {
        
        vehContainers = new ArrayList<VehicleContainer>();
        for(int iLane = 0; iLane < nLanes; iLane++){
            vehContainers.add(new VehicleContainerImpl());
        }

        vehGenerator = new VehicleGeneratorImpl(inputData);

        final RoadInput roadInput = inputData.getSimulationInput().getSingleRoadInput();
        upstreamBoundary = new UpstreamBoundaryImpl(vehGenerator, vehContainers, roadInput.getUpstreamBoundaryData(),
                inputData.getProjectMetaData().getProjectName());

        flowConsBottlenecks = new FlowConservingBottlenecksImpl(roadInput.getFlowConsBottleneckInputData());
        speedlimits = new SpeedLimitsImpl(roadInput.getSpeedLimitInputData());

        trafficLights = new TrafficLightsImpl(inputData.getProjectMetaData().getProjectName(),
                roadInput.getTrafficLightsInput());

        final DetectorInput detInput = roadInput.getDetectorInput();
        if (detInput.isWithDetectors()) {
            detectors = new LoopDetectors(inputData.getProjectMetaData().getProjectName(), detInput);
        }

        initialConditions(inputData.getSimulationInput());

        initOnramps(inputData);
    }


    /*
     * (non-Javadoc)
     * 
     * @see org.movsim.simulator.roadSection.RoadSection#update(int, double)
     */
    @Override
    @Deprecated
    public void update(int iterationCount, double time) {

        // check for crashes
        checkForInconsistencies(iterationCount, time);

        updateRoadConditions(iterationCount, time);

        // vehicle accelerations
        accelerate(iterationCount, dt, time);

        // vehicle pos/speed
        updatePositionAndSpeed(iterationCount, dt, time);

        updateDownstreamBoundary();

        updateUpstreamBoundary(iterationCount, dt, time);

        updateOnramps(iterationCount, dt, time);

        detectors.update(iterationCount, time, dt, vehContainers);

    }

    /**
     * Initial conditions.
     * 
     * @param simInput
     *            the sim input
     */
    private void initialConditions(SimulationInput simInput) {
        
        // TODO: consider multi-lane case !!!
        final List<ICMacroData> icMacroData = simInput.getSingleRoadInput().getIcMacroData();
        if (!icMacroData.isEmpty()) {
            logger.debug("choose macro initial conditions: generate vehicles from macro-density ");

            final InitialConditionsMacro icMacro = new InitialConditionsMacroImpl(icMacroData);
            final double xLocalMin = 0; // if ringroad: set xLocalMin e.g.
                                        // -SMALL_VAL

            double xLocal = roadLength; // start from behind
            while (xLocal > xLocalMin) {
                final VehiclePrototype vehPrototype = vehGenerator.getVehiclePrototype();
                final double rhoLocal = icMacro.rho(xLocal);
                double speedInit = icMacro.vInit(xLocal);
                if (speedInit == 0) {
                    speedInit = vehPrototype.getEquilibriumSpeed(rhoLocal); // equil
                                                                            // speed
                }
                final int laneEnter = Constants.MOST_RIGHT_LANE;
                final Vehicle veh = vehGenerator.createVehicle(vehPrototype);
                vehContainers.get(Constants.MOST_RIGHT_LANE).add(veh, xLocal, speedInit, laneEnter); // TODO 
                logger.debug("init conditions macro: rhoLoc={}/km, xLoc={}", 1000 * rhoLocal, xLocal);

                xLocal -= 1 / rhoLocal;

            }
        } else {
            logger.debug(("choose micro initial conditions"));
            final List<ICMicroData> icSingle = simInput.getSingleRoadInput().getIcMicroData();
            for (final ICMicroData ic : icSingle) {
                // TODO counter
                final double posInit = ic.getX();
                final double speedInit = ic.getSpeed();
                final String vehTypeFromFile = ic.getLabel();
                final int laneInit = ic.getInitLane();
                final Vehicle veh = (vehTypeFromFile.isEmpty()) ? vehGenerator.createVehicle() : vehGenerator
                        .createVehicle(vehTypeFromFile);
                vehContainers.get(Constants.MOST_RIGHT_LANE).add(veh, posInit, speedInit, laneInit); // TODO: consider multi-lane case !!!
                logger.info("set vehicle with label = {}", veh.getLabel());
            }
        }
    }

    /**
     * Inits the onramps.
     * 
     * @param inputData
     *            the input data
     */
    private void initOnramps(InputData inputData) {
        
        simpleOnramps = new ArrayList<Onramp>();
        
        final String projectName = inputData.getProjectMetaData().getProjectName();
        
        // add simple onramps (with dropping mechanism)
        final List<SimpleRampData> simpleOnrampData = inputData.getSimulationInput().getSingleRoadInput().getSimpleRamps();
        int rampIndex = 1;
        for (final SimpleRampData onrmp : simpleOnrampData) {
            // merging from onramp only to most-right lane (shoulder lane)
            simpleOnramps.add(new OnrampImpl(onrmp, vehGenerator, vehContainers.get(Constants.MOST_RIGHT_LANE), projectName, rampIndex));
            rampIndex++;
        }
        
        // and simply add the new onramp with lane-changing decision and true merging 
        final List<RampData> onrampData = inputData.getSimulationInput().getSingleRoadInput().getRamps();
        for (final RampData onrmp : onrampData) {
            // merging from onramp only to most-right lane (shoulder lane)
            simpleOnramps.add(new OnrampMobilImpl(onrmp, vehGenerator, vehContainers.get(Constants.MOST_RIGHT_LANE), projectName, rampIndex));
            rampIndex++;
        }
    }

    /**
     * Update downstream boundary.
     */
    public void updateDownstreamBoundary() {
        for(VehicleContainer vehContainerLane : vehContainers){
            vehContainerLane.removeVehiclesDownstream(roadLength);
        }
    }

    /**
     * Update upstream boundary.
     * 
     * @param iterationCount
     * @param dt
     *            the dt
     * @param time
     *            the time
     */
    public void updateUpstreamBoundary(int iterationCount, double dt, double time) {
        upstreamBoundary.update(iterationCount, dt, time);
    }

<<<<<<< HEAD

=======
    /**
     * Check for inconsistencies.
     * 
     * @param iterationCount
     * @param time
     *            the time
     */
    public void checkForInconsistencies(int iterationCount, double time) {
        // crash test, iterate over all lanes separately
        for (int laneIndex = 0, laneIndexMax = vehContainers.size(); laneIndex < laneIndexMax; laneIndex++) {
            final VehicleContainer vehContainerLane = vehContainers.get(laneIndex);
            final List<Vehicle> vehiclesOnLane = vehContainerLane.getVehicles();
            for (int i = 0, N = vehiclesOnLane.size(); i < N; i++) {
                final Moveable egoVeh = vehiclesOnLane.get(i);
                final Moveable vehFront = vehContainerLane.getLeader(egoVeh);
                final double netDistance = egoVeh.getNetDistance(vehFront);
                if (netDistance < 0) {
                    logger.error("#########################################################");
                    logger.error("Crash of Vehicle i = {} at x = {}m", i, egoVeh.getPosition());
                    if (vehFront != null) {
                        logger.error("with veh in front at x = {} on lane = {}", vehFront.getPosition(), egoVeh.getLane());
                    }
                    logger.error("net distance  = {}", netDistance);
                    logger.error("lane index    = {}", laneIndex);
                    logger.error("container.size = {}", vehiclesOnLane.size());
                    final StringBuilder msg = new StringBuilder("\n");
                    for (int j = Math.max(0, i - 8), M = vehiclesOnLane.size(); j <= Math.min(i + 8, M - 1); j++) {
                        final Moveable veh = vehiclesOnLane.get(j);
                        msg.append(String.format(
                                "veh=%d, pos=%6.2f, speed=%4.2f, accModel=%4.3f, length=%3.1f, lane=%d, id=%d%n", j,
                                veh.getPosition(), veh.getSpeed(), veh.accModel(), veh.getLength(), veh.getLane(), veh.getId()));
                    }
                    logger.error(msg.toString());
                    if (instantaneousFileOutput) {
                        if (withCrashExit) {
                            logger.error(" !!! exit after crash !!! ");
                            System.exit(-99);
                        }
                    }
                }
            }
        }
    }

    /**
     * Accelerate.
     * 
     * @param iterationCount
     *            the i time
     * @param dt
     *            the dt
     * @param time
     *            the time
     */
    public void accelerate(int iterationCount, double dt, double time) {
        for (VehicleContainer vehContainerLane : vehContainers) {
            final List<Vehicle> vehiclesOnLane = vehContainerLane.getVehicles();
            for (int i = 0, N = vehiclesOnLane.size(); i < N; i++) {
                final Vehicle veh = vehiclesOnLane.get(i);
                final double x = veh.getPosition();
                final double alphaT = flowConsBottlenecks.alphaT(x);
                final double alphaV0 = flowConsBottlenecks.alphaV0(x);
                // logger.debug("i={}, x_pos={}", i, x);
                // logger.debug("alphaT={}, alphaV0={}", alphaT, alphaV0);
                veh.calcAcceleration(dt, vehContainerLane, alphaT, alphaV0);
            }
        }
    }

    /**
     * Update position and speed.
     * 
     * @param iterationCount
     * @param dt
     *            the dt
     * @param time
     *            the time
     */
    public void updatePositionAndSpeed(int iterationCount, double dt, double time) {
        for (VehicleContainer vehContainerLane : vehContainers) {
            for (final Vehicle veh : vehContainerLane.getVehicles()) {
                veh.updatePostionAndSpeed(dt);
            }
        }
    }
>>>>>>> 28f1a066

    // traffic lights haben eigene Phasen-Dynamik !
    /**
     * Update road conditions.
     * 
     * @param iterationCount
     * @param time
     *            the time
     */
    public void updateRoadConditions(int iterationCount, double time) {

        trafficLights.update(iterationCount, time, vehContainers);

        updateSpeedLimits(vehContainers);
    }

    /**
     * Update speed limits.
     * 
     * @param vehicles
     *            the vehicles
     */
    private void updateSpeedLimits(List<VehicleContainer> vehContainers) {
        if (!speedlimits.isEmpty()) {
            for (VehicleContainer vehContainerLane : vehContainers) {
                for (final Vehicle veh : vehContainerLane.getVehicles()) {
                    final double pos = veh.getPosition();
                    veh.setSpeedlimit(speedlimits.calcSpeedLimit(pos));
                }
            }
        }
    }

    /**
     * Update onramps.
     * 
     * @param iterationCount
     * @param dt
     *            the dt
     * @param time
     *            the time
     */
    public void updateOnramps(int iterationCount, double dt, double time) {
        if (simpleOnramps.isEmpty())
            return;
        for (final Onramp onramp : simpleOnramps) {
            onramp.update(iterationCount, dt, time);
        }
    }

    // public double firstRampFlow() {
    // // TODO Auto-generated method stub
    // return 0;
    // }
    //
    // public double upstreamInflow() {
    // // TODO Auto-generated method stub
    // return 0;
    // }

  

    /*
     * (non-Javadoc)
     * 
     * @see org.movsim.simulator.roadSection.RoadSection#getTrafficLights()
     */
    @Override
    public List<TrafficLight> getTrafficLights() {
        return trafficLights.getTrafficLights();
    }

   

    /*
     * (non-Javadoc)
     * 
     * @see org.movsim.simulator.roadSection.RoadSection#getLoopDetectors()
     */
    @Override
    public List<LoopDetector> getLoopDetectors() {
        return detectors.getDetectors();
    }

   

    /* (non-Javadoc)
     * @see org.movsim.simulator.roadSection.RoadSection#updateDetectors(long, double, double)
     */
    @Override
    public void updateDetectors(int iterationCount, double dt, double simulationTime) {
        detectors.update(iterationCount, simulationTime, dt, vehContainers);
    }

}<|MERGE_RESOLUTION|>--- conflicted
+++ resolved
@@ -267,10 +267,6 @@
     public void updateUpstreamBoundary(int iterationCount, double dt, double time) {
         upstreamBoundary.update(iterationCount, dt, time);
     }
-
-<<<<<<< HEAD
-
-=======
     /**
      * Check for inconsistencies.
      * 
@@ -356,7 +352,6 @@
             }
         }
     }
->>>>>>> 28f1a066
 
     // traffic lights haben eigene Phasen-Dynamik !
     /**
