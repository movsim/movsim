--- conflicted
+++ resolved
@@ -36,7 +36,6 @@
 import org.slf4j.Logger;
 import org.slf4j.LoggerFactory;
 
-// TODO: Auto-generated Javadoc
 /**
  * The Class LaneChangingModelImpl.
  */
@@ -99,33 +98,6 @@
         return isInitialized;
     }
 
-<<<<<<< HEAD
-    // public final int targetLane() {
-    // return (targetLane);
-    // }
-    //
-    // public final int startLane() {
-    // return startLane;
-    // }
-
-    // public boolean laneChanging() {
-    // return (laneChangeStatus() != NO_CHANGE);
-    // }
-    //
-    // public final int laneChangeStatus() {
-    // double dir = targetLane - startLane;
-    // if (dir > 0)
-    // return (TO_RIGHT);
-    // else
-    // if (dir < 0) return (TO_LEFT);
-    // return (NO_CHANGE);
-    // }
-
-    /* (non-Javadoc)
-     * @see org.movsim.simulator.vehicles.lanechanging.LaneChangingModel#isMandatoryLaneChangeSafe(double, org.movsim.simulator.vehicles.VehicleContainer)
-     */
-=======
->>>>>>> 53b62b6c
     @Override
     public boolean isMandatoryLaneChangeSafe(double dt, final VehicleContainer vehContainerTargetLane) {
         // works also for the "virtual" leader of me in considered lane
@@ -137,41 +109,6 @@
         return changeSafe;
     }
 
-<<<<<<< HEAD
-    // Flips unterbinden durch Karenzzeit LANECHANGE_TDELAY_S nach erfolgtem
-    // Spurwechsel
-    //
-    // private void resetDelay() {
-    // tdelay = 0;
-    // }
-    //
-    // protected boolean delayOK() {
-    // return (tdelay >= LANECHANGE_TDELAY_S);
-    // }
-    //
-    // // auch karenzzeit bezueglich Wecsel des Vorderfahrzeugs noetig ...
-    // public boolean delayFrontVehOK() {
-    // return (tdelay >= LANECHANGE_TDELAY_FRONT_S);
-    // }
-    //
-    // protected void updateDelay(double dt) {
-    // tdelay += dt;
-    // }
-
-    // %%%%%%%%%%%%%%%%%%%%%%%%%%%%%%%%%%%%%%%%%%%%%%%%%%%%%%%%%%%%%%%%%%%%%%%%%%%%%%%
-    // Lane Change from OnRamp to Mainroad
-    // and from Mainroad to OffRamp
-    // %%%%%%%%%%%%%%%%%%%%%%%%%%%%%%%%%%%%%%%%%%%%%%%%%%%%%%%%%%%%%%%%%%%%%%%%%%%%%%%
-
-    /**
-     * Mandatory weaving change.
-     *
-     * @param frontVeh the front veh
-     * @param backVeh the back veh
-     * @return true, if successful
-     */
-=======
->>>>>>> 53b62b6c
     private boolean mandatoryWeavingChange(final Vehicle frontVeh, final Vehicle backVeh) {
 
         // safety incentive (in two steps)
@@ -243,19 +180,7 @@
         return Constants.NO_CHANGE;
     }
 
-<<<<<<< HEAD
-    /**
-     * Calc acceleration in new lane.
-     *
-     * @param ownLane the own lane
-     * @param newLane the new lane
-     * @return the double
-     */
-    private double calcAccelerationInNewLane(final VehicleContainer ownLane, final VehicleContainer newLane) {
-        return lcModelMOBIL.calcAccelerationBalanceInNewLaneSymmetric(ownLane, newLane);
-    }
-=======
->>>>>>> 53b62b6c
+
 
     /**
      * Sets the mandatory change.
