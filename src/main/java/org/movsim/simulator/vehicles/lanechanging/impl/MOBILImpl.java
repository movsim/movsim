--- conflicted
+++ resolved
@@ -97,20 +97,9 @@
         return (oldFrontVehIsLaneChanging || newFrontVehIsLaneChanging || newBackVehIsLaneChanging);
     }
 
-<<<<<<< HEAD
-    /**
-     * Calc acceleration balance in new lane symmetric.
-     *
-     * @param ownLane the own lane
-     * @param newLane the new lane
-     * @return the double
-     */
-    public double calcAccelerationBalanceInNewLaneSymmetric(final VehicleContainer ownLane, final VehicleContainer newLane) {
-=======
     private boolean safetyCheckGaps(double gapFront, double gapBack) {
         return ((gapFront < gapMin) || (gapBack < gapMin));
     }
->>>>>>> 53b62b6c
 
     private boolean safetyCheckAcceleration(double acc) {
         return acc <= -bSafe;
@@ -282,28 +271,11 @@
         return prospectiveBalance;
     }
 
-<<<<<<< HEAD
-
-    /**
-     * Gets the minimum gap.
-     *
-     * @return the minimum gap
-     */
-=======
->>>>>>> 53b62b6c
+
     public double getMinimumGap() {
         return gapMin;
     }
 
-<<<<<<< HEAD
-
-    /**
-     * Gets the safe deceleration.
-     *
-     * @return the safe deceleration
-     */
-=======
->>>>>>> 53b62b6c
     public double getSafeDeceleration() {
         return bSafe;
     }
