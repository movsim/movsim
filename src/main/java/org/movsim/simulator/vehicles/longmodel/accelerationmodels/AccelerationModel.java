--- conflicted
+++ resolved
@@ -96,18 +96,8 @@
      */
     double calcAcc(Vehicle me, VehicleContainer vehContainer, double alphaT, double alphaV0, double alphaA);
     
-<<<<<<< HEAD
-    /**
-     * Calc acc.
-     *
-     * @param me the me
-     * @param vehFront the veh front
-     * @return the double
-     */
-=======
     double calcAccEur(double vCritEur, Vehicle me, VehicleContainer vehContainer, VehicleContainer vehContainerLeftLane, double alphaT, double alphaV0, double alphaA);
     
->>>>>>> 53b62b6c
     double calcAcc(final Vehicle me, final Vehicle vehFront);
     
     //double calcAccEur(final Vehicle me, final Vehicle vehFront, final Vehicle vehFrontLeft);
