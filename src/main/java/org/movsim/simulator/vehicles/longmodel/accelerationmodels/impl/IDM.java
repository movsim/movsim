/**
 * Copyright (C) 2010, 2011 by Arne Kesting, Martin Treiber, Ralph Germ, Martin Budden <info@movsim.org>
 * ---------------------------------------------------------------------- This file is part of MovSim - the multi-model
 * open-source vehicular-traffic simulator MovSim is free software: you can redistribute it and/or modify it under the terms of
 * the GNU General Public License as published by the Free Software Foundation, either version 3 of the License, or (at your
 * option) any later version. MovSim is distributed in the hope that it will be useful, but WITHOUT ANY WARRANTY; without even
 * the implied warranty of MERCHANTABILITY or FITNESS FOR A PARTICULAR PURPOSE. See the GNU General Public License for more
 * details. You should have received a copy of the GNU General Public License along with MovSim. If not, see
 * <http://www.gnu.org/licenses/> or <http://www.movsim.org>.
 * ----------------------------------------------------------------------
 */
package org.movsim.simulator.vehicles.longmodel.accelerationmodels.impl;

import org.movsim.input.model.vehicle.longModel.AccelerationModelInputDataIDM;
import org.movsim.simulator.Constants;
import org.movsim.simulator.vehicles.Moveable;
import org.movsim.simulator.vehicles.Vehicle;
import org.movsim.simulator.vehicles.VehicleContainer;
import org.movsim.simulator.vehicles.longmodel.accelerationmodels.AccelerationModel;
import org.movsim.simulator.vehicles.longmodel.accelerationmodels.AccelerationModelCategory;
import org.slf4j.Logger;
import org.slf4j.LoggerFactory;

// TODO: Auto-generated Javadoc
/**
 * The Class IDM.
 * <p>
 * Implementation of the 'intelligent driver model'(IDM). <a
 * href="http://en.wikipedia.org/wiki/Intelligent_Driver_Model">Wikipedia
 * article IDM.</a>
 * </p>
 * <p>
 * Treiber/Kesting: Verkehrsdynamik und -simulation, 2010, chapter 11.3
 * </p>
 * <p>
 * see <a href="http://xxx.uni-augsburg.de/abs/cond-mat/0002177"> M. Treiber, A.
 * Hennecke, and D. Helbing, Congested Traffic States in Empirical Observations
 * and Microscopic Simulations, Phys. Rev. E 62, 1805 (2000)].</a>
 * </p>
 */
public class IDM extends AccelerationModelAbstract implements AccelerationModel {

    /** The Constant logger. */
    final static Logger logger = LoggerFactory.getLogger(IDM.class);

    /** desired velocity (m/s). */
    private double v0;

    /** safe time headway (s). */
    private double T;

    /** bumper-to-bumper vehicle distance in jams or queues; minimun gap. */
    private double s0;

    /** gap parameter (m). */
    private double s1;

    /** acceleration (m/s^2). */
    private double a;

    /** comfortable (desired) deceleration (braking), (m/s^2). */
    private double b;

    /** acceleration exponent. */
    private double delta;

    /**
     * Instantiates a new IDM.
     * 
     * @param modelName
     *            the model name
     * @param parameters
     *            the parameters: v0, T, s0, s1, a, b, delta
     */
    public IDM(String modelName, AccelerationModelInputDataIDM parameters) {
        super(modelName, AccelerationModelCategory.CONTINUOUS_MODEL, parameters);
        initParameters();
    }

    /*
     * (non-Javadoc)
     * 
     * @see org.movsim.simulator.vehicles.longmodel.accelerationmodels.impl.
     * LongitudinalModel#initParameters()
     */
    @Override
    protected void initParameters() {
        logger.debug("init model parameters");
        this.v0 = ((AccelerationModelInputDataIDM) parameters).getV0();
        this.T = ((AccelerationModelInputDataIDM) parameters).getT();
        this.s0 = ((AccelerationModelInputDataIDM) parameters).getS0();
        this.s1 = ((AccelerationModelInputDataIDM) parameters).getS1();
        this.a = ((AccelerationModelInputDataIDM) parameters).getA();
        this.b = ((AccelerationModelInputDataIDM) parameters).getB();
        this.delta = ((AccelerationModelInputDataIDM) parameters).getDelta();
    }

    /**
     * Gets the v0.
     * 
     * @return the v0
     */
    public double getV0() {
        return v0;
    }

    /**
     * Gets the t.
     * 
     * @return the t
     */
    public double getT() {
        return T;
    }

    /**
     * Gets the s0.
     * 
     * @return the s0
     */
    public double getS0() {
        return s0;
    }

    /**
     * Gets the s1.
     * 
     * @return the s1
     */
    public double getS1() {
        return s1;
    }

    /**
     * Gets the delta.
     * 
     * @return the delta
     */
    public double getDelta() {
        return delta;
    }

    /**
     * Gets the a.
     * 
     * @return the a
     */
    public double getA() {
        return a;
    }

    /**
     * Gets the b.
     * 
     * @return the b
     */
    public double getB() {
        return b;
    }

    /*
     * (non-Javadoc)
     * 
     * @see
     * org.movsim.simulator.vehicles.longmodel.accelerationmodels.AccelerationModel
     * #acc(org.movsim.simulator.vehicles.Vehicle,
     * org.movsim.simulator.vehicles.VehicleContainer, double, double, double)
     */
    @Override
    public double calcAcc(Vehicle me, VehicleContainer vehContainer, double alphaT, double alphaV0, double alphaA) {

        // Local dynamical variables
        final Moveable vehFront = vehContainer.getLeader(me);
        final double s = me.getNetDistance(vehFront);
        final double v = me.getSpeed();
        final double dv = me.getRelSpeed(vehFront);

        // space dependencies modeled by speedlimits, alpha's

        final double localT = alphaT * T;
        // consider external speedlimit
        final double localV0 = Math.min(alphaV0 * v0, me.getSpeedlimit());
        final double localA = alphaA * a;

        return acc(s, v, dv, localT, localV0, localA);

    }
    
<<<<<<< HEAD
    /* (non-Javadoc)
     * @see org.movsim.simulator.vehicles.longmodel.accelerationmodels.AccelerationModel#calcAcc(org.movsim.simulator.vehicles.Vehicle, org.movsim.simulator.vehicles.Vehicle)
     */
=======
    
    
>>>>>>> 53b62b6c
    @Override
    public double calcAcc(final Vehicle me, final Vehicle vehFront){
        // Local dynamical variables
        final double s = me.getNetDistance(vehFront);
        final double v = me.getSpeed();
        final double dv = me.getRelSpeed(vehFront);
        
        final double localT = T;;
        final double localV0 = Math.min(v0, me.getSpeedlimit());
        final double localA = a;

        return acc(s, v, dv, localT, localV0, localA);
    }

    /*
     * (non-Javadoc)
     * 
     * @see
     * org.movsim.simulator.vehicles.longmodel.accelerationmodels.AccelerationModel
     * #accSimple(double, double, double)
     */
    @Override
    public double calcAccSimple(double s, double v, double dv) {
        return acc(s, v, dv, T, v0, a);
    }

    /**
     * Acc.
     * 
     * @param s
     *            the s
     * @param v
     *            the v
     * @param dv
     *            the dv
     * @param TLocal
     *            the t local
     * @param v0Local
     *            the v0 local
     * @param aLocal
     *            the a local
     * @return the double
     */
    private double acc(double s, double v, double dv, double TLocal, double v0Local, double aLocal) {
        // treat special case of v0=0 (standing obstacle)
        if (v0Local == 0) {
            return 0;
        }

        double sstar = s0 + TLocal * v + s1 * Math.sqrt((v + 0.0001) / v0Local) + (0.5 * v * dv)
                / Math.sqrt(aLocal * b);

        if (sstar < s0) {
            sstar = s0;
        }

        final double aWanted = aLocal * (1. - Math.pow((v / v0Local), delta) - (sstar / s) * (sstar / s));

        logger.debug("aWanted = {}", aWanted);
        return aWanted; // limit to -bMax in Vehicle
    }

    /*
     * (non-Javadoc)
     * 
     * @see org.movsim.simulator.vehicles.longmodel.accelerationmodels.impl.
     * LongitudinalModel#parameterV0()
     */
    @Override
    public double getDesiredSpeedParameterV0() {
        return v0;
    }

    /*
     * (non-Javadoc)
     * 
     * @see org.movsim.simulator.vehicles.longmodel.accelerationmodels.impl.
     * LongitudinalModel#getRequiredUpdateTime()
     */
    @Override
    public double getRequiredUpdateTime() {
        return 0; // continuous model requires no specific timestep
    }

    /* (non-Javadoc)
     * @see org.movsim.simulator.vehicles.longmodel.accelerationmodels.impl.AccelerationModelAbstract#setDesiredSpeedV0(double)
     */
    @Override
    protected void setDesiredSpeedV0(double v0) {
        this.v0 = v0;
    }

    


}<|MERGE_RESOLUTION|>--- conflicted
+++ resolved
@@ -186,14 +186,8 @@
 
     }
     
-<<<<<<< HEAD
-    /* (non-Javadoc)
-     * @see org.movsim.simulator.vehicles.longmodel.accelerationmodels.AccelerationModel#calcAcc(org.movsim.simulator.vehicles.Vehicle, org.movsim.simulator.vehicles.Vehicle)
-     */
-=======
-    
-    
->>>>>>> 53b62b6c
+    
+    
     @Override
     public double calcAcc(final Vehicle me, final Vehicle vehFront){
         // Local dynamical variables
