--- conflicted
+++ resolved
@@ -129,15 +129,9 @@
 
         Simulation simulationInput = inputData.getScenario().getSimulation();
 
-<<<<<<< HEAD
-        Preconditions.checkState(parseOpenDriveXml(roadNetwork, projectMetaData), "road network not loaded.");
-        createRoutes(inputData.getScenario().getRoutes());
-
-=======
         final boolean loadedRoadNetwork = parseOpenDriveXml(roadNetwork, projectMetaData);
         routing = new Routing(inputData.getScenario().getRoutes(), roadNetwork);
         
->>>>>>> e69c464a
         vehicleFactory = new VehicleFactory(simulationInput.getTimestep(), inputData.getVehiclePrototypes(),
                 inputData.getConsumption(), routing);
 
@@ -205,43 +199,16 @@
     }
 
     private void matchRoadSegmentsAndRoadInput(List<Road> roads) {
-<<<<<<< HEAD
         for (Road roadInput : roads) {
             LOG.info("roadInput.getId()={}", roadInput.getId());
-            RoadSegment roadSegment = Preconditions.checkNotNull(roadNetwork.findByRoadId(roadInput.getId()),
+            RoadSegment roadSegment = Preconditions.checkNotNull(roadNetwork.findByUserId(roadInput.getId()),
                     "cannot find roadId=\"" + roadInput.getId() + "\" in road network.");
-=======
-        for (final Road roadInput : roads) {
-            RoadSegment roadSegment = Preconditions.checkNotNull(roadNetwork.findByUserId(roadInput.getId()),
-                    "cannot find roadId=" + roadInput.getId()
-                            + " from input in constructed roadNetwork. IGNORE DATA!!!");
->>>>>>> e69c464a
             addInputToRoadSegment(roadSegment, roadInput);
         }
     }
 
+
     /**
-<<<<<<< HEAD
-=======
-     * There was no xodr file and there is only one road segment in the MovSimXML file so set up a default s-shaped road
-     * mapping.
-     * 
-     * @param road
-     */
-    private void defaultTestingRoadMapping(Road roadInput) {
-        LOG.warn("Simulation with test network");
-        final int laneCount = 1;
-        final double roadLength = 1500;
-        final RoadMapping roadMapping = new RoadMappingPolyS(laneCount, 10, 50, 50, 100.0 / Math.PI, roadLength);
-        final RoadSegment roadSegment = new RoadSegment(roadMapping);
-        addInputToRoadSegment(roadSegment, roadInput);
-        roadSegment.setUserId("1");
-        roadSegment.addDefaultSink();
-        roadNetwork.add(roadSegment);
-    }
-
-    /**
->>>>>>> e69c464a
      * Parse the OpenDrive (.xodr) file to load the network topology and road layout.
      * 
      * @param projectMetaData
