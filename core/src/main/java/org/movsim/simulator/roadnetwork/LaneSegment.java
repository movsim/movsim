--- conflicted
+++ resolved
@@ -165,7 +165,6 @@
      * @return the number of vehicles on this lane segment
      */
     public final int vehicleCount() {
-<<<<<<< HEAD
         // int vehicleCount = 0;
         // for (final Vehicle vehicle : vehicles) {
 //            if (vehicle.type() != Vehicle.Type.OBSTACLE) {
@@ -173,8 +172,6 @@
 //            }
         // }
         // return vehicleCount;
-=======
->>>>>>> e69c464a
         return vehicles.size();
     }
 
