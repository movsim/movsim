--- conflicted
+++ resolved
@@ -35,7 +35,6 @@
 import javax.annotation.CheckForNull;
 
 import org.jgrapht.graph.DefaultWeightedEdge;
-import org.movsim.SimulationScan;
 import org.movsim.roadmappings.RoadMapping;
 import org.movsim.simulator.roadnetwork.boundaries.AbstractTrafficSource;
 import org.movsim.simulator.roadnetwork.boundaries.SimpleRamp;
@@ -653,15 +652,10 @@
      *         empty and with assumed maximum travel time in standstill
      */
     public double instantaneousTravelTime() {
-<<<<<<< HEAD
-        //return calcInstantaneousTravelTime();
-        return roadLength / Math.max(meanSpeed(), MovsimConstants.MIN_POSITIVE_SPEED);
-=======
-        return roadLength / meanSpeed();
->>>>>>> ff649ebc
-    }
-
-    int i = 0;
+        return calcInstantaneousTravelTime();
+        //return roadLength / meanSpeed();
+
+    }
 
     public double calcInstantaneousTravelTime() {
 
