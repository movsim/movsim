/*
 * Copyright (C) 2010, 2011, 2012 by Arne Kesting, Martin Treiber, Ralph Germ, Martin Budden
 * <movsim.org@gmail.com>
 * -----------------------------------------------------------------------------------------
 * 
 * This file is part of
 * 
 * MovSim - the multi-model open-source vehicular-traffic simulator.
 * 
 * MovSim is free software: you can redistribute it and/or modify
 * it under the terms of the GNU General Public License as published by
 * the Free Software Foundation, either version 3 of the License, or
 * (at your option) any later version.
 * 
 * MovSim is distributed in the hope that it will be useful,
 * but WITHOUT ANY WARRANTY; without even the implied warranty of
 * MERCHANTABILITY or FITNESS FOR A PARTICULAR PURPOSE.
 * See the GNU General Public License for more details.
 * 
 * You should have received a copy of the GNU General Public License
 * along with MovSim. If not, see <http://www.gnu.org/licenses/>
 * or <http://www.movsim.org>.
 * 
 * -----------------------------------------------------------------------------------------
 */

package org.movsim.simulator.roadnetwork;

import java.util.ArrayList;
import java.util.Iterator;
import java.util.List;

import org.jgrapht.graph.DefaultWeightedEdge;
import org.movsim.network.autogen.opendrive.Lane.Speed;
import org.movsim.network.autogen.opendrive.OpenDRIVE.Road.ElevationProfile;
import org.movsim.output.detector.LoopDetectors;
import org.movsim.roadmappings.RoadMapping;
import org.movsim.simulator.MovsimConstants;
import org.movsim.simulator.roadnetwork.TrafficSign.TrafficSignType;
import org.movsim.simulator.trafficlights.TrafficLight;
import org.movsim.simulator.vehicles.Vehicle;
import org.slf4j.Logger;
import org.slf4j.LoggerFactory;

import com.google.common.base.Preconditions;
import com.google.common.collect.ImmutableList;

/**
 * <p>
 * A RoadSegment is a unidirectional stretch of road that contains a number of lane segments. A bidirectional stretch of road may be created
 * by combining two road segments running in opposite directions.
 * </p>
 * <p>
 * RoadSegments may be combined to form a road network.
 * </p>
 * <p>
 * A RoadSegment is normally connected to two other road segments: a source road from which vehicles enter the road segment and a sink road
 * to which vehicles exit. RoadSegments at the edge of the network will normally be connected to only one other road segment: traffic inflow
 * and outflow will be controlled directly by source and sink objects.
 * </p>
 * <p>
 * RoadSegments are connected to each other on a lane-wise basis: each sink (outgoing) lane of a road segment may be connected to a source
 * (incoming) lane of another road segment. This allows the forking and merging of road segments, the creation of on-ramps and off-ramps. By
 * connecting the lanes of a number of road segments in this way, complex junctions and interchanges may be created.
 * </p>
 * <p>
 * A RoadSegment is a logical entity, not a physical one. That is a RoadSegment does not know if it is straight or winding, it just knows
 * about the vehicles it contains and what it is connected to. A vehicle's coordinates on a RoadsSegment are given by the vehicle's position
 * relative to the start of the RoadSegment and the vehicle's lane.
 * </p>
 * <p>
 * A RoadSegment has <code>laneCount</code> lanes. Lanes within a RoadSegment are represented by the LaneSegment class.
 * </p>
 * <p>
 * The mapping from a position on a RoadSegment to coordinates in physical space is determined by a RoadSegment's RoadMapping. Although the
 * RoadMapping is primarily used by software that draws the road network and the vehicles upon it, elements of the RoadMapping may influence
 * vehicle behavior, in particular a road's curvature and its gradient.
 * </p>
 */
// TODO avoid iterating also over Vehicle.Type.OBSTACLE at lane ends.
public class RoadSegment extends DefaultWeightedEdge implements Iterable<Vehicle> {

    private static final long serialVersionUID = -2991922063982378462L;

    private static final Logger LOG = LoggerFactory.getLogger(RoadSegment.class);

    static final int ID_NOT_SET = -1;
    static final int INITIAL_ID = 1;
    private static int nextId = INITIAL_ID;

    /** the id is an internally used unique identifier for the road. */
    private final int id;
    /** the userId is the id specified in the .xodr and .xml files. */
    private String userId;
    /** road name specified in the openDrive .xodr network file. */
    private String roadName;

    private final double roadLength;
    private final int laneCount;
    private final LaneSegment laneSegments[];
    private FlowConservingBottlenecks flowConservingBottlenecks;
    // TODO use new trafficSign concept for detectors, speedlimits and VMS
    private LoopDetectors loopDetectors;
    private SpeedLimits speedLimits;
    private Slopes slopes;
    private VariableMessageSigns variableMessageSigns;
    
    // container for trafficSigns on roadSegment
    private final TrafficSigns trafficSigns;

    // Sources and Sinks
    private AbstractTrafficSource trafficSource;
    private TrafficSink sink;
    private RoadMapping roadMapping;

<<<<<<< HEAD
    private RoadSegment peerRoadSegment;

    /** simple ramp with dropping mechanism */
=======
    /** simple ramp (source) with dropping mechanism */
>>>>>>> 33baa74f
    private SimpleRamp simpleRamp;

    public static class TestCar {
        public double s = 0.0; // distance
        public double vdiff = 0.0; // approaching rate
        public double vel = 0.0; // velocity
        public double acc = 0.0; // acceleration
    }

    /**
     * Resets the next id.
     */
    public static void resetNextId() {
        nextId = INITIAL_ID;
    }

    /**
     * Returns the number of road segments that have been created. Used for instrumentation.
     * 
     * @return the number of road segment that have been created
     */
    public static int count() {
        return nextId - INITIAL_ID;
    }

    /**
     * Constructor.
     * 
     * @param roadLength
     *            road length, in meters.
     * @param laneCount
     *            number of lanes in this road segment
     */
    public RoadSegment(double roadLength, int laneCount) {
        assert roadLength > 0.0;
        assert laneCount >= 1 : "laneCount=" + laneCount;
        laneSegments = new LaneSegment[laneCount];
        for (int index = 0; index < laneCount; ++index) {
            laneSegments[index] = new LaneSegment(this, index + 1);
        }
        id = nextId++;
        assert roadLength > 0;
        this.roadLength = roadLength;
        this.laneCount = laneCount;
        this.trafficSigns = new TrafficSignsImpl(this);
    }

    public RoadSegment(double roadLength, int laneCount, RoadMapping roadMapping) {
        this.roadMapping = Preconditions.checkNotNull(roadMapping);
        assert roadLength > 0.0;
        assert laneCount >= 1 : "laneCount=" + laneCount;
        laneSegments = new LaneSegment[laneCount];
        for (int index = 0; index < laneCount; ++index) {
            laneSegments[index] = new LaneSegment(this, index + 1);
        }
        id = nextId++;
        assert roadLength > 0;
        this.roadLength = roadLength;
        this.laneCount = laneCount;
        this.trafficSigns = new TrafficSignsImpl(this);
    }

    /**
     * Convenience constructor, creates road segment based on a given road mapping.
     * 
     * @param roadMapping
     */
    // public RoadSegment(RoadMapping roadMapping) {
    // this(roadMapping.roadLength(), roadMapping.laneCount());
    // assert roadMapping.trafficLaneMin() == Lanes.LANE1;
    // assert roadMapping.trafficLaneMax() == laneCount;
    // this.roadMapping = roadMapping;
    // }

    /**
     * Sets a default sink for this road segment.
     */
    public final void addDefaultSink() {
        if (sink != null) {
            LOG.warn("sink already set on road=" + userId());
        }
        sink = new TrafficSink(this);
    }

    /**
     * Returns this road segment's id
     * 
     * @return this road segment's id
     */
    public final int id() {
        return id;
    }

    /**
     * Set this road segment's userId
     * 
     * @param userId
     * 
     */
    public final void setUserId(String userId) {
        this.userId = userId;
    }

    /**
     * Returns this road segment's userId. The userId is the road's id as set in the .xodr and .xml files.
     * 
     * @return this road segment's userId
     */
    public final String userId() {
        return userId == null ? Integer.toString(id) : userId;
    }

    /**
     * Returns this road segment's road mapping.
     * 
     * @return this road segment's road mapping
     */
    public final RoadMapping roadMapping() {
        assert roadMapping != null;
        return roadMapping;
    }

    /**
     * Sets this road segment's road mapping.
     * 
     * @param roadMapping
     */
    public final void setRoadMapping(RoadMapping roadMapping) {
        this.roadMapping = roadMapping;
    }

    /**
     * Returns the traffic source (upstream boundary) for this road segment.
     * 
     * @return the traffic source
     */
    public final AbstractTrafficSource trafficSource() {
        return trafficSource;
    }

    /**
     * Sets the traffic source (upstream boundary) for this road segment.
     * 
     * @param trafficSource
     *            the traffic source
     */
    public final void setTrafficSource(AbstractTrafficSource trafficSource) {
        Preconditions.checkArgument(this.trafficSource == null, "roadSegment=" + id()
                + " already has a traffic source.");
        this.trafficSource = trafficSource;
    }

    /**
     * Returns the traffic sink for this road segment.
     * 
     * @return the traffic sink
     */
    public final TrafficSink sink() {
        return sink;
    }

    public final boolean hasSink() {
        return sink != null;
    }

    /**
     * Sets the traffic sink for this road segment.
     * 
     * @param sink
     *            the traffic sink
     */
    final void setSink(TrafficSink sink) {
        this.sink = sink;
    }

    /**
     * Returns this road segment's length.
     * 
     * @return road segment length in meters
     */
    public final double roadLength() {
        return roadLength;
    }

    /**
     * Returns the number of lanes in this road segment.
     * 
     * @return number of lanes
     */
    public final int laneCount() {
        return laneCount;
    }

    /**
     * Sets the type of the given lane.
     * 
     * @param lane
     * @param laneType
     */
    public void setLaneType(int lane, Lanes.Type laneType) {
        laneSegments[lane - 1].setType(laneType);
        if (roadMapping != null) {
            // roadMapping.setTrafficLaneMin(trafficLaneMin());
            // roadMapping.setTrafficLaneMax(trafficLaneMax());
        }
    }

    /**
     * Returns the type of the given lane.
     * 
     * @param lane
     * 
     * @return type of lane
     */
    public Lanes.Type laneType(int lane) {
        return laneSegments[lane].type();
    }

    /**
     * Returns the minimum traffic lane (that is not an entry or exit lane).
     * 
     * @return the minimum traffic lane
     */
    public int trafficLaneMin() {
        int trafficLaneMin = Lanes.MOST_INNER_LANE;
        while (laneSegments[trafficLaneMin - 1].type() != Lanes.Type.TRAFFIC) {
            ++trafficLaneMin;
        }
        return trafficLaneMin;
    }

    /**
     * Returns the maximum traffic lane (that is not an entry or exit lane).
     * 
     * @return the maximum traffic lane
     */
    public int trafficLaneMax() {
        int trafficLaneMax = laneCount;
        while (laneSegments[trafficLaneMax - 1].type() != Lanes.Type.TRAFFIC) {
            --trafficLaneMax;
        }
        return trafficLaneMax;
    }

    public final LaneSegment laneSegment(int lane) {
        Preconditions.checkArgument(lane >= Lanes.LANE1 && lane <= laneCount, "lane=" + lane);
        return laneSegments[lane - 1];
    }

    final void setSourceLaneSegmentForLane(LaneSegment sourceLaneSegment, int lane) {
        Preconditions.checkNotNull(sourceLaneSegment);
        Preconditions.checkArgument(lane >= Lanes.LANE1 && lane <= laneCount, "lane=" + lane);
        laneSegments[lane - 1].setSourceLaneSegment(sourceLaneSegment);
    }

    public final LaneSegment sourceLaneSegment(int lane) {
        Preconditions.checkArgument(lane >= Lanes.LANE1 && lane <= laneCount, "lane=" + lane
                + " not defined for roadId=" + userId());
        return laneSegments[lane - 1].sourceLaneSegment();
    }

    final RoadSegment sourceRoadSegment(int lane) {
        Preconditions.checkArgument(lane >= Lanes.LANE1 && lane <= laneCount);
        if (laneSegments[lane - 1].sourceLaneSegment() == null) {
            return null;
        }
        return laneSegments[lane - 1].sourceLaneSegment().roadSegment();
    }

    public final int sourceLane(int lane) {
        Preconditions.checkArgument(lane >= Lanes.LANE1 && lane <= laneCount);
        if (laneSegments[lane - 1].sourceLaneSegment() == null) {
            return Lanes.NONE;
        }
        return laneSegments[lane - 1].sourceLaneSegment().lane();
    }

    final void setSinkLaneSegmentForLane(LaneSegment sinkLaneSegment, int lane) {
        Preconditions.checkNotNull(sinkLaneSegment);
        Preconditions.checkArgument(lane >= Lanes.LANE1 && lane <= laneCount);
        laneSegments[lane - 1].setSinkLaneSegment(sinkLaneSegment);
    }

    final LaneSegment sinkLaneSegment(int lane) {
        Preconditions.checkArgument(lane >= Lanes.LANE1 && lane <= laneCount);
        return laneSegments[lane - 1].sinkLaneSegment();
    }

    final RoadSegment sinkRoadSegment(int lane) {
        Preconditions.checkArgument(lane >= Lanes.LANE1 && lane <= laneCount, "lane=" + lane + " but lanecount="
                + laneCount);
        if (laneSegments[lane - 1].sinkLaneSegment() == null) {
            return null;
        }
        return laneSegments[lane - 1].sinkLaneSegment().roadSegment();
    }

    final int sinkLane(int lane) {
        Preconditions.checkArgument(lane >= Lanes.LANE1 && lane <= laneCount);
        if (laneSegments[lane - 1].sinkLaneSegment() == null) {
            return Lanes.NONE;
        }
        return laneSegments[lane - 1].sinkLaneSegment().lane();
    }

    public boolean exitsOnto(int exitRoadSegmentId) {
        for (final LaneSegment laneSegment : laneSegments) {
            if (laneSegment.type() == Lanes.Type.EXIT) {
                assert laneSegment.sinkLaneSegment() != null : "roadSegment=" + userId() + " with lane="
                        + laneSegment.lane() + " has no downstream connection.";
                if (laneSegment.sinkLaneSegment().roadSegment().id() == exitRoadSegmentId) {
                    return true;
                }
            }
        }
        return false;
    }

    /**
     * Clears this road segment of any vehicles.
     */
    public void clearVehicles() {
        for (final LaneSegment laneSegment : laneSegments) {
            laneSegment.clearVehicles();
        }
    }

    /**
     * Returns the number of vehicles on this road segment, all lanes.
     * 
     * @return the total number of vehicles on this road segment
     */
    public int getVehicleCount() {
        int vehicleCount = 0;
        for (final LaneSegment laneSegment : laneSegments) {
            vehicleCount += laneSegment.vehicleCount();
        }
        return vehicleCount;
    }

    public int getStoppedVehicleCount() {
        int stoppedVehicleCount = 0;
        for (final LaneSegment laneSegment : laneSegments) {
            stoppedVehicleCount += laneSegment.stoppedVehicleCount();
        }
        return stoppedVehicleCount;
    }

    /**
     * Returns the number of obstacle vehicles on this road segment, all lanes.
     * 
     * @return the total number of vehicles on this road segment
     */
    public int getObstacleCount() {
        int obstacleCount = 0;
        for (final LaneSegment laneSegment : laneSegments) {
            obstacleCount += laneSegment.obstacleCount();
        }
        return obstacleCount;
    }

    /**
     * Returns the number of vehicles in the given lane on this road segment.
     * 
     * @param lane
     * 
     * @return the number of vehicles in the given lane on this road segment
     */
    public int getVehicleCount(int lane) {
        Preconditions.checkArgument(lane >= Lanes.LANE1 && lane <= laneCount);
        return laneSegments[lane - 1].vehicleCount();
    }

    /**
     * Returns the total travel time of all vehicles on this road segment, all lanes.
     * 
     * @return the total vehicle travel time
     */
    protected double totalVehicleTravelTime() {
        double totalVehicleTravelTime = 0;
        for (final LaneSegment laneSegment : laneSegments) {
            totalVehicleTravelTime += laneSegment.totalVehicleTravelTime();
        }
        return totalVehicleTravelTime;
    }

    /**
     * Returns the total travel distance of all vehicles on this road segment, all lanes.
     * 
     * @return the total vehicle travel distance
     */
    protected double totalVehicleTravelDistance() {
        double totalVehicleTravelDistance = 0;
        for (final LaneSegment laneSegment : laneSegments) {
            totalVehicleTravelDistance += laneSegment.totalVehicleTravelDistance();
        }
        return totalVehicleTravelDistance;
    }

    /**
     * Returns the total fuel used by all vehicles on this road segment, all lanes.
     * 
     * @return the total vehicle fuel used
     */
    protected double totalVehicleFuelUsedLiters() {
        double totalVehicleFuelUsedLiters = 0;
        for (final LaneSegment laneSegment : laneSegments) {
            totalVehicleFuelUsedLiters += laneSegment.totalVehicleFuelUsedLiters();
        }
        return totalVehicleFuelUsedLiters;
    }

    protected double instantaneousConsumptionLitersPerSecond() {
        double vehicleFuelUsedLiters = 0;
        for (final LaneSegment laneSegment : laneSegments) {
            vehicleFuelUsedLiters += laneSegment.instantaneousFuelUsedLitersPerS();
        }
        return vehicleFuelUsedLiters;
    }

    public double meanSpeed() {
        double sumSpeed = 0;
        int vehCount = 0;
        for (final LaneSegment laneSegment : laneSegments) {
            for (Vehicle veh : laneSegment) {
                if (veh.type() == Vehicle.Type.OBSTACLE) {
                    continue;
                }
                sumSpeed += veh.getSpeed();
                ++vehCount;
            }
        }
        return (vehCount > 0) ? sumSpeed / vehCount : MovsimConstants.FREE_SPEED;
    }

    /**
     * Returns the instantaneous travel time defined by the road element length and current mean speed of all vehicles.
     * An adhoc free speed is assumed in case of an empty road.
     * 
     * @return instantantaneous travel time with adhoc assumed travel time if road is empty
     */
    public double instantaneousTravelTime() {
        return roadLength / meanSpeed();
    }

    /**
     * Returns the number of obstacles on this road segment.
     * 
     * @return the number of obstacles on this road segment
     */
    protected int obstacleCount() {
        int obstacleCount = 0;
        for (final LaneSegment laneSegment : laneSegments) {
            obstacleCount += laneSegment.obstacleCount();
        }
        return obstacleCount;
    }

    /**
     * <p>
     * Returns the vehicle at the given index in the given lane.
     * </p>
     * 
     * <p>
     * In each lane vehicles are sorted in order of decreasing position:
     * </p>
     * 
     * <p>
     * V[n+1].pos < V[n].pos < V[n-1].pos ... < V[1].pos < V[0].pos
     * </p>
     * 
     * @param lane
     * @param index
     * 
     * @return vehicle at given index in the given lane
     */
    public Vehicle getVehicle(int lane, int index) {
        return laneSegments[lane - 1].getVehicle(index);
    }

    /**
     * Removes the front vehicle on the given lane.
     * 
     * @param lane
     */
    public void removeFrontVehicleOnLane(int lane) {
        laneSegments[lane - 1].removeFrontVehicleOnLane();
    }

    /**
     * Removes any vehicles that have moved past the end of this road segment.
     * 
     * @return the number of vehicles removed
     */
    public int removeVehiclesPastEnd() {
        int removedVehicleCount = 0;
        for (final LaneSegment laneSegment : laneSegments) {
            removedVehicleCount += laneSegment.removeVehiclesPastEnd(sink);
        }
        return removedVehicleCount;
    }

    /**
     * Returns all vehicles that have moved past the end of this road segment.
     * 
     * @return the number of vehicles removed
     */
    public Iterable<Vehicle> getVehiclesPastEnd() {
        ArrayList<Vehicle> vehiclesPastEnd = new ArrayList<>();
        for (final LaneSegment laneSegment : laneSegments) {
            vehiclesPastEnd.addAll(laneSegment.getVehiclesPastEnd(sink));
        }
        return vehiclesPastEnd;
    }

    /**
     * Adds an obstacle to this road segment.
     * 
     * @param obstacle
     */
    public void addObstacle(Vehicle obstacle) {
        assert obstacle.type() == Vehicle.Type.OBSTACLE;
        obstacle.setRoadSegment(id, roadLength);
        addVehicle(obstacle);
    }

    /**
     * Adds a vehicle to this road segment.
     * 
     * @param vehicle
     */
    public void addVehicle(Vehicle vehicle) {
        vehicle.setRoadSegment(id, roadLength);
        laneSegments[vehicle.lane() - 1].addVehicle(vehicle);
    }

    /**
     * Adds a vehicle to the start of this road segment.
     * 
     * @param vehicle
     */
    public void appendVehicle(Vehicle vehicle) {
        vehicle.setRoadSegment(id, roadLength);
        laneSegments[vehicle.lane() - 1].appendVehicle(vehicle);
    }

    /**
     * Updates the road conditions.
     * 
     * @param dt
     *            delta-t, simulation time interval, seconds
     * @param simulationTime
     *            current simulation time, seconds
     * @param iterationCount
     *            the number of iterations that have been executed
     */
    public void updateRoadConditions(double dt, double simulationTime, long iterationCount) {
        applySpeedLimits();
        applySlopes();
        applyVariableMessageSigns();
    }

    // /**
    // * finds the next traffic light in downstream direction relative to the given position. Returns null if there is no
    // * traffic light located.
    // *
    // * @param position
    // * @return the next downstream traffic or null
    // */
    // TrafficLight getNextDownstreamTrafficLight(double position) {
    // for (TrafficLight trafficLight : trafficLights) {
    // double distance = trafficLight.position() - position;
    // if (distance > 0) {
    // // !!! assume that traffic lights are sorted with increasing position
    // // so that first traffic light can be considered as the next downstream one
    // return trafficLight;
    // }
    // }
    // return null;
    // }
    //
    // // TODO profiling ... lookup done quite often even w/o any trafficlights
    // public TrafficLightWithDistance getNextDownstreamTrafficLight(double position, int lane,
    // double maxLookAheadDistance) {
    // TrafficLight trafficLight = getNextDownstreamTrafficLight(position);
    // double distance = (trafficLight != null) ? trafficLight.position() - position : roadLength
    // - position;
    // RoadSegment segment = this;
    // while (trafficLight == null && distance < maxLookAheadDistance) {
    // segment = segment.sinkRoadSegment(Math.min(lane, segment.laneCount));
    // if (segment == null) {
    // break;
    // }
    // trafficLight = segment.getNextDownstreamTrafficLight(0);
    // distance += (trafficLight != null) ? trafficLight.position() : segment.roadLength();
    // }
    // return trafficLight == null ? null : new TrafficLightWithDistance(trafficLight,
    // distance);
    // }

    private void applySpeedLimits() {
        if (speedLimits != null && speedLimits.isEmpty() == false) {
            for (final LaneSegment laneSegment : laneSegments) {
                for (final Vehicle vehicle : laneSegment) {
                    assert vehicle.roadSegmentId() == id;
                    speedLimits.apply(vehicle);
                }
            }
        }
    }

    private void applySlopes() {
        if (slopes != null && slopes.isEmpty() == false) {
            for (final LaneSegment laneSegment : laneSegments) {
                for (final Vehicle vehicle : laneSegment) {
                    assert vehicle.roadSegmentId() == id;
                    slopes.apply(vehicle);
                }
            }
        }
    }

    private void applyVariableMessageSigns() {
        if (variableMessageSigns != null && variableMessageSigns.isEmpty() == false) {
            for (final LaneSegment laneSegment : laneSegments) {
                for (final Vehicle vehicle : laneSegment) {
                    assert vehicle.roadSegmentId() == id;
                    variableMessageSigns.apply(vehicle, this);
                }
            }
        }
    }

    public void addVariableMessageSign(VariableMessageSignBase variableMessageSign) {
        if (variableMessageSigns == null) {
            variableMessageSigns = new VariableMessageSigns();
        }
        variableMessageSigns.add(variableMessageSign);
        for (final LaneSegment laneSegment : laneSegments) {
            for (final Vehicle vehicle : laneSegment) {
                assert vehicle.roadSegmentId() == id;
                variableMessageSign.apply(vehicle, this);
            }
        }
    }

    public void removeVariableMessageSign(VariableMessageSignBase variableMessageSign) {
        assert variableMessageSigns != null;
        for (final LaneSegment laneSegment : laneSegments) {
            for (final Vehicle vehicle : laneSegment) {
                assert vehicle.roadSegmentId() == id;
                variableMessageSign.cancel(vehicle, this);
            }
        }
        variableMessageSigns.remove(variableMessageSign);
    }

    /**
     * Lanes change.
     * <p>
     * For each vehicle check if a lane change is desired and safe and, if so, make the lane change.
     * </p>
     * 
     * <p>
     * <code>makeLaneChanges</code> preserves the vehicle sort order, since only lateral movements of vehicles are made.
     * </p>
     * 
     * @param dt
     *            delta-t, simulation time interval, seconds
     * @param simulationTime
     *            current simulation time, seconds
     * @param iterationCount
     *            the number of iterations that have been executed
     */
    public void makeLaneChanges(double dt, double simulationTime, long iterationCount) {
        if (hasPeer()) {
            doOvertaking(dt);
        }
        if (laneCount < 2) {
            // need at least 2 lanes for lane changing
            return;
        }
        // TODO assure priority for lane changes from slow to fast lanes
        for (final LaneSegment laneSegment : laneSegments) {
            assert laneSegment.assertInvariant();
            for (Iterator<Vehicle> vehIterator = laneSegment.iterator(); vehIterator.hasNext();) {
                Vehicle vehicle = vehIterator.next();
                assert vehicle.roadSegmentId() == id;
                if (vehicle.considerLaneChange(dt, this)) {
                    final int targetLane = vehicle.getTargetLane();
                    assert targetLane != Lanes.NONE;
                    assert laneSegments[targetLane - 1].type() != Lanes.Type.ENTRANCE;
                    // iteratorRemove avoids ConcurrentModificationException
                    vehIterator.remove();
                    vehicle.setLane(targetLane);
                    laneSegments[targetLane - 1].addVehicle(vehicle);
                }
            }
        }
    }

    private void doOvertaking(double dt) {
        assert hasPeer();
        if (userId.endsWith("+")) {
            return;
        }
        final LaneSegment laneSegment = laneSegment(Lanes.MOST_INNER_LANE);
        for (Iterator<Vehicle> vehIterator = laneSegment.iterator(); vehIterator.hasNext();) {
            Vehicle vehicle = vehIterator.next();
            assert vehicle.roadSegmentId() == id;
            if (vehicle.considerOvertaking(dt, this, peerRoadSegment)) {
                LOG.info("want overtaking: vehicle={}", vehicle);
                // final int targetLane = vehicle.getTargetLane();
                // assert targetLane != Lanes.NONE;
                // assert laneSegments[targetLane - 1].type() != Lanes.Type.ENTRANCE;
                // vehIterator.remove();
                // vehicle.setLane(targetLane);
                // laneSegments[targetLane - 1].addVehicle(vehicle);
            }
        }
    }

    /**
     * Accelerate.
     * 
     * @param dt
     *            delta-t, simulation time interval, seconds
     * @param simulationTime
     *            current simulation time, seconds
     * @param iterationCount
     *            the number of iterations that have been executed
     */
    public void updateVehicleAccelerations(double dt, double simulationTime, long iterationCount) {
        for (final LaneSegment laneSegment : laneSegments) {
            assert laneSegment.laneIsSorted();
            assert laneSegment.assertInvariant();
            // final int leftlane = laneSegment.getLaneIndex()+MovsimConstants.TO_LEFT;
            final LaneSegment leftLaneSegment = null; // TODO get left laneIndex ( leftLaneIndex < vehContainers.size() ) ?
                                                      // vehContainers.get(leftLaneIndex) : null;
            for (final Vehicle vehicle : laneSegment) {
                final double x = vehicle.getFrontPosition();
                final double alphaT = (flowConservingBottlenecks == null) ? 1 : flowConservingBottlenecks.alphaT(x);
                final double alphaV0 = (flowConservingBottlenecks == null) ? 1 : flowConservingBottlenecks.alphaV0(x);
                // LOG.debug("i={}, x_pos={}", i, x);
                // LOG.debug("alphaT={}, alphaV0={}", alphaT, alphaV0);
                // TODO hack for testing acceleration behavior to exit
                vehicle.updateAcceleration(dt, this, laneSegment, leftLaneSegment, alphaT, alphaV0);
            }
        }
    }

    /**
     * Update the vehicle positions and velocities by calling vehicle.updatePositionAndSpeed for each vehicle.
     * 
     * @param dt
     *            delta-t, simulation time interval, seconds
     * @param simulationTime
     *            current simulation time, seconds
     * @param iterationCount
     *            the number of iterations that have been executed
     */
    public void updateVehiclePositionsAndSpeeds(double dt, double simulationTime, long iterationCount) {
        for (final LaneSegment laneSegment : laneSegments) {
            assert laneSegment.laneIsSorted();
            for (final Vehicle vehicle : laneSegment) {
                vehicle.updatePositionAndSpeed(dt);
            }
        }
    }

    /**
     * If there is a traffic sink, use it to perform any traffic outflow.
     * 
     * @param dt
     *            delta-t, simulation time interval, seconds
     * @param simulationTime
     *            current simulation time, seconds
     * @param iterationCount
     *            the number of iterations that have been executed
     */
    public void outFlow(double dt, double simulationTime, long iterationCount) {
        for (final LaneSegment laneSegment : laneSegments) {
            laneSegment.outFlow(dt, simulationTime, iterationCount);
            assert laneSegment.assertInvariant();
        }
        if (sink != null) {
            sink.timeStep(dt, simulationTime, iterationCount);
        }
    }

    /**
     * If there is a traffic source, use it to perform any traffic inflow.
     * 
     * @param dt
     *            delta-t, simulation time interval, seconds
     * @param simulationTime
     *            current simulation time, seconds
     * @param iterationCount
     *            the number of iterations that have been executed
     */
    public void inFlow(double dt, double simulationTime, long iterationCount) {
        assert eachLaneIsSorted();
        if (trafficSource != null) {
            trafficSource.timeStep(dt, simulationTime, iterationCount);
            assert assertInvariant();
        }
        if (simpleRamp != null) {
            simpleRamp.timeStep(dt, simulationTime, iterationCount);
        }
    }

    /**
     * Updates the detectors, if there are any.
     * 
     * @param dt
     *            delta-t, simulation time interval, seconds
     * @param simulationTime
     *            current simulation time, seconds
     * @param iterationCount
     *            the number of iterations that have been executed
     */
    public void updateDetectors(double dt, double simulationTime, long iterationCount) {
        if (loopDetectors != null) {
            loopDetectors.timeStep(dt, simulationTime, iterationCount);
        }
    }

    /**
     * Returns the rear vehicle on the given lane.
     * 
     * @param lane
     * @return the rear vehicle on the given lane
     */
    public Vehicle rearVehicleOnLane(int lane) {
        return laneSegments[lane - 1].rearVehicle();
    }

    /**
     * Finds the vehicle in the given lane immediately at or behind the given position.
     * 
     * @param lane
     *            lane in which to search
     * @return reference to the rear vehicle
     */
    public Vehicle rearVehicle(int lane, double vehiclePos) {
        return laneSegments[lane - 1].rearVehicle(vehiclePos);
    }

    public Vehicle rearVehicleOnSinkLanePosAdjusted(int lane) {
        return laneSegments[lane - 1].rearVehicleOnSinkLanePosAdjusted();
    }

    Vehicle secondLastVehicleOnSinkLanePosAdjusted(int lane) {
        return laneSegments[lane - 1].secondLastVehicleOnSinkLanePosAdjusted();
    }

    /**
     * Returns the front vehicle on the given lane.
     * 
     * @param lane
     * @return the front vehicle on the given lane
     */
    public Vehicle frontVehicleOnLane(int lane) {
        return laneSegments[lane - 1].frontVehicle();
    }

    /**
     * Returns the vehicle in front of the given vehicle in its lane.
     * 
     * @param vehicle
     * @return the next downstream vehicle in the lane
     */
    public Vehicle frontVehicleOnLane(Vehicle vehicle) {
        return laneSegments[vehicle.lane() - 1].frontVehicle(vehicle);
    }

    /**
     * Finds the vehicle in the given lane immediately in front of the given position. That is a vehicle such that
     * vehicle.position() > vehicePos (strictly greater than). The vehicle whose position equals vehiclePos is deemed to
     * be in the rear.
     * 
     * @param lane
     *            lane in which to search
     * @return reference to the front vehicle
     */
    public Vehicle frontVehicle(int lane, double vehiclePos) {
        return laneSegments[lane - 1].frontVehicle(vehiclePos);
    }

    /**
     * Sets the speed limits for this road segment for all lanes (openDrive defines speed limits per lane)
     * 
     * @param list
     */
    public void setSpeedLimits(List<Speed> list) {
        this.speedLimits = new SpeedLimits(list);
    }

    /**
     * Returns an iterable over all the speed limits in the road segment.
     * 
     * @return an iterable over all the speed limits in the road segment
     */
    public Iterable<SpeedLimit> speedLimits() {
        return speedLimits;
    }

    /**
     * Sets the slopes for this road segment.
     * 
     * @param slopes
     */
    public void setElevationProfile(ElevationProfile elevationProfile) {
        this.slopes = new Slopes(elevationProfile.getElevation());

    }

    /**
     * Returns an iterable over all the slopes in the road segment.
     * 
     * @return an iterable over all the slopes in the road segment
     */
    public Iterable<Slope> slopes() {
        return slopes == null ? null : slopes;
    }

    /**
     * Returns true if each lane in the vehicle array is sorted.
     * 
     * @return true if each lane in the vehicle array is sorted
     */
    public boolean eachLaneIsSorted() {
        for (final LaneSegment laneSegment : laneSegments) {
            if (laneSegment.laneIsSorted() == false) {
                return false;
            }
        }
        return true;
    }

    @SuppressWarnings("synthetic-access")
    private class VehicleIterator implements Iterator<Vehicle>, Iterable<Vehicle> {
        int laneIndex;
        int index;
        int count;

        public VehicleIterator() {
        }

        @Override
        public boolean hasNext() {
            if (index < laneSegments[laneIndex].vehicleCount()) {
                return true;
            }
            int nextLane = laneIndex + 1;
            while (nextLane < laneCount) {
                if (laneSegments[nextLane].vehicleCount() > 0) {
                    return true;
                }
                ++nextLane;
            }
            final int vc = getVehicleCount();
            if (vc != count) {
                assert false;
            }
            return false;
        }

        @Override
        public Vehicle next() {
            if (index < laneSegments[laneIndex].vehicleCount()) {
                // get the next vehicle in the current lane
                ++count;
                return laneSegments[laneIndex].getVehicle(index++);
            }
            int nextLane = laneIndex + 1;
            while (nextLane < laneCount) {
                if (laneSegments[nextLane].vehicleCount() > 0) {
                    laneIndex = nextLane;
                    index = 0;
                    ++count;
                    return laneSegments[laneIndex].getVehicle(index++);
                }
                ++nextLane;
            }
            return null;
        }

        @Override
        public void remove() {
            throw new UnsupportedOperationException("remove() not implemented.");
        }

        @Override
        public Iterator<Vehicle> iterator() {
            return new VehicleIterator();
        }
    }

    /**
     * Returns an iterator over all the vehicles in this road segment.
     * 
     * @return an iterator over all the vehicles in this road segment
     */
    @Override
    public final Iterator<Vehicle> iterator() {
        return new VehicleIterator();
    }

    /**
     * Check for inconsistencies.
     * 
     * @param iterationCount
     *            the iteration count
     * @param time
     *            the time
     * @param isWithCrashExit
     *            the is with crash exit
     */
    public void checkForInconsistencies(double time, long iterationCount, boolean isWithCrashExit) {
        for (final LaneSegment laneSegment : laneSegments) {
            int index = -1;
            for (Vehicle vehicle : laneSegment) {
                index++;
                if (vehicle.type() == Vehicle.Type.OBSTACLE) {
                    continue;
                }
                final Vehicle vehFront = laneSegment.frontVehicle(vehicle);
                final double netDistance = vehicle.getNetDistance(vehFront);
                if (netDistance < 0) {
                    LOG.error("Crash happened!!!");
                    final StringBuilder sb = new StringBuilder("\n");
                    sb.append(String.format("Crash of Vehicle i=%d (id=%d) at x=%.4f ", index, vehicle.getId(),
                            vehicle.getFrontPosition()));
                    if (vehFront != null) {
                        sb.append(String.format("with veh (id=%d) in front at x=%.4f on lane=%d\n", vehFront.getId(),
                                vehFront.getFrontPosition(), vehicle.lane()));
                    }
                    sb.append("internal id=").append(id);
                    sb.append(", roadId=").append(userId);
                    sb.append(", net distance=").append(netDistance);
                    sb.append(", lane=").append(laneSegment.lane());
                    sb.append(", container.size=").append(laneSegment.vehicleCount());
                    sb.append(", obstacles=").append(laneSegment.obstacleCount());
                    sb.append("\n");

                    for (int j = Math.max(0, index - 8), M = laneSegment.vehicleCount(); j <= Math
                            .min(index + 8, M - 1); j++) {
                        final Vehicle veh = laneSegment.getVehicle(j);
                        sb.append(String
                                .format("veh=%d, pos=%6.2f, speed=%4.2f, accModel=%4.3f, acc=%4.3f, length=%3.1f, lane=%d, id=%d%n",
                                        j, veh.getFrontPosition(), veh.getSpeed(), veh.accModel(), veh.getAcc(),
                                        veh.getLength(), veh.lane(), veh.getId()));
                    }
                    LOG.error(sb.toString());
                    if (isWithCrashExit) {
                        LOG.error(" !!! exit after crash !!! ");
                        System.exit(-99);
                    }
                }
            }
        }
    }

    @SuppressWarnings("synthetic-access")
    private class LaneSegmentIterator implements Iterator<LaneSegment> {
        int index;

        public LaneSegmentIterator() {
        }

        @Override
        public boolean hasNext() {
            if (index < laneCount) {
                return true;
            }
            return false;
        }

        @Override
        public LaneSegment next() {
            if (index < laneCount) {
                // get the next lane segment
                return laneSegments[index++];
            }
            return null;
        }

        @Override
        public void remove() {
            throw new UnsupportedOperationException("remove() not implemented.");
        }
    }

    /**
     * Returns an iterator over all the lane segments in this road segment.
     * 
     * @return an iterator over all the lane segments in this road segment
     */
    public final Iterator<LaneSegment> laneSegmentIterator() {
        return new LaneSegmentIterator();
    }

    /**
     * Returns an iterable over all the lane segments in this road segment.
     * 
     * @return an iterable over all the lane segments in this road segment
     */
    public Iterable<LaneSegment> laneSegments() {
        return ImmutableList.copyOf(laneSegmentIterator());
    }

    public final LoopDetectors getLoopDetectors() {
        return loopDetectors;
    }

    public void setLoopDetectors(LoopDetectors loopDetectors) {
        this.loopDetectors = loopDetectors;
    }

    public void setFlowConservingBottlenecks(FlowConservingBottlenecks flowConservingBottlenecks) {
        Preconditions.checkNotNull(flowConservingBottlenecks);
        this.flowConservingBottlenecks = flowConservingBottlenecks;
    }

    public Iterable<TrafficLight> trafficLights() {
        return trafficSigns.values(TrafficSignType.TRAFFICLIGHT);
    }

    /**
     * Asserts the road segment's class invariant. Used for debugging.
     */
    public boolean assertInvariant() {
        final RoadMapping roadMapping = roadMapping();
        if (roadMapping != null) {
            // assert roadMapping.laneCount() == laneCount();
            // assert roadMapping.trafficLaneMax() == trafficLaneMax();
            // assert roadMapping.trafficLaneMin() == trafficLaneMin();
            assert Math.abs(roadMapping.roadLength() - roadLength()) < 0.1;
        }
        for (final LaneSegment laneSegment : laneSegments) {
            laneSegment.assertInvariant();
        }
        return true;
    }

    public void setSimpleRamp(SimpleRamp simpleRamp) {
        this.simpleRamp = simpleRamp;
    }

    // not yet used
    public void setUserRoadname(String name) {
        this.roadName = name;
    }

    public TrafficSigns trafficSigns() {
        return trafficSigns;
    }

    
    public final boolean hasDownstreamConnection() {
        for (LaneSegment laneSegment : laneSegments) {
            if (laneSegment.sinkLaneSegment() != null && laneSegment.sinkLaneSegment().roadSegment() != null) {
                return true;
            }
        }
        return false;
    }

    
    // TODO new concept, think about refactoring 
    public class Node {

        private long id = Long.MAX_VALUE;
        private final String type;
        
        public Node(String type) {
            this.type = Preconditions.checkNotNull(type);
        }

        public boolean hasId() {
            return id != Long.MAX_VALUE;
        }

        public long getId() {
            return id;
        }

        public void setId(long id) {
            if (hasId() && this.id != id) {
                throw new IllegalArgumentException("nodetype=" + this + " already set with value=" + this.id);
            }
            this.id = id;
        }

        @Override
        public String toString() {
            return "Node[type=" + type + ", id=" + (this.hasId() ? this.getId() : "") + "]";
        }

    }

    private Node origin = new Node("origin");
    private Node destination = new Node("destination");

    public Node getOriginNode() {
        return origin;
    }

    public Node getDestinationNode() {
        return destination;
    }

    @Override
    public String toString() {
        return "RoadSegment [id=" + id + ", userId=" + userId + ", roadName=" + roadName + ", roadLength=" + roadLength
                + ", laneCount=" + laneCount + ", " + getOriginNode() + ", " + getDestinationNode() + "]";
    }

<<<<<<< HEAD
    RoadSegment getPeerRoadSegment() {
        return peerRoadSegment;
    }

    public final boolean hasPeer() {
        return peerRoadSegment != null;
    }

    public void setPeerRoadSegment(RoadSegment peerRoadSegment) {
        Preconditions.checkNotNull(peerRoadSegment);
        Preconditions.checkArgument(!peerRoadSegment.equals(this));
        this.peerRoadSegment = peerRoadSegment;
    }
=======
>>>>>>> 33baa74f
}<|MERGE_RESOLUTION|>--- conflicted
+++ resolved
@@ -113,13 +113,9 @@
     private TrafficSink sink;
     private RoadMapping roadMapping;
 
-<<<<<<< HEAD
     private RoadSegment peerRoadSegment;
 
-    /** simple ramp with dropping mechanism */
-=======
     /** simple ramp (source) with dropping mechanism */
->>>>>>> 33baa74f
     private SimpleRamp simpleRamp;
 
     public static class TestCar {
@@ -812,7 +808,6 @@
                     final int targetLane = vehicle.getTargetLane();
                     assert targetLane != Lanes.NONE;
                     assert laneSegments[targetLane - 1].type() != Lanes.Type.ENTRANCE;
-                    // iteratorRemove avoids ConcurrentModificationException
                     vehIterator.remove();
                     vehicle.setLane(targetLane);
                     laneSegments[targetLane - 1].addVehicle(vehicle);
@@ -823,7 +818,8 @@
 
     private void doOvertaking(double dt) {
         assert hasPeer();
-        if (userId.endsWith("+")) {
+        if (userId.endsWith("-")) {
+            // HACK FOR DEVELOPMENT
             return;
         }
         final LaneSegment laneSegment = laneSegment(Lanes.MOST_INNER_LANE);
@@ -831,13 +827,13 @@
             Vehicle vehicle = vehIterator.next();
             assert vehicle.roadSegmentId() == id;
             if (vehicle.considerOvertaking(dt, this, peerRoadSegment)) {
-                LOG.info("want overtaking: vehicle={}", vehicle);
-                // final int targetLane = vehicle.getTargetLane();
-                // assert targetLane != Lanes.NONE;
+                LOG.info("############################# want overtaking: vehicle={}", vehicle);
+                int targetLane = vehicle.getTargetLane();
+                assert targetLane == Lanes.OVERTAKING;
                 // assert laneSegments[targetLane - 1].type() != Lanes.Type.ENTRANCE;
-                // vehIterator.remove();
-                // vehicle.setLane(targetLane);
-                // laneSegments[targetLane - 1].addVehicle(vehicle);
+                vehIterator.remove();
+                vehicle.setLane(targetLane);
+                laneSegments[targetLane - 1].addVehicle(vehicle);
             }
         }
     }
@@ -1339,7 +1335,6 @@
                 + ", laneCount=" + laneCount + ", " + getOriginNode() + ", " + getDestinationNode() + "]";
     }
 
-<<<<<<< HEAD
     RoadSegment getPeerRoadSegment() {
         return peerRoadSegment;
     }
@@ -1353,6 +1348,4 @@
         Preconditions.checkArgument(!peerRoadSegment.equals(this));
         this.peerRoadSegment = peerRoadSegment;
     }
-=======
->>>>>>> 33baa74f
 }