--- conflicted
+++ resolved
@@ -56,7 +56,6 @@
     }
 
     public enum ModelName {
-<<<<<<< HEAD
         IDM(ModelCategory.TIME_CONTINUOUS_MODEL, "Intelligent-Driver-Model"), ACC(ModelCategory.TIME_CONTINUOUS_MODEL,
                 "Adaptive-Cruise-Control-Model"), OVM_FVDM(ModelCategory.TIME_CONTINUOUS_MODEL,
                 "Optimal-Velocity-Model / Full-Velocity-Difference-Model"), GIPPS(ModelCategory.ITERATED_COUPLED_MAP_MODEL,
@@ -64,16 +63,6 @@
                 ModelCategory.ITERATED_COUPLED_MAP_MODEL, "Krauss-Model"), NSM(ModelCategory.CELLULAR_AUTOMATON,
                 "Nagel-Schreckenberg-Model / Barlovic-Model"), KKW(ModelCategory.CELLULAR_AUTOMATON,
                 "Kerner-Klenov-Wolf-Model"), CCS(ModelCategory.TIME_CONTINUOUS_MODEL, "Cross-Country-Skiing-Model");
-=======
-        IDM(ModelCategory.TIME_CONTINUOUS_MODEL, "Intelligent-Driver-Model"),
-                ACC(ModelCategory.TIME_CONTINUOUS_MODEL, "Adaptive-Cruise-Control-Model"),
-                OVM_FVDM(ModelCategory.TIME_CONTINUOUS_MODEL, "Optimal-Velocity-Model / Full-Velocity-Difference-Model"),
-                GIPPS(ModelCategory.ITERATED_COUPLED_MAP_MODEL, "Gipps-Model"),
-                NEWELL(ModelCategory.ITERATED_COUPLED_MAP_MODEL, "Newell-Model"),
-                KRAUSS(ModelCategory.ITERATED_COUPLED_MAP_MODEL, "Krauss-Model"),
-                NSM(ModelCategory.CELLULAR_AUTOMATON,"Nagel-Schreckenberg-Model / Barlovic-Model"),
-                KKW(ModelCategory.CELLULAR_AUTOMATON,"Kerner-Klenov-Wolf-Model");
->>>>>>> 4b266b2c
 
         private final ModelCategory modelCategory;
 
@@ -148,7 +137,7 @@
     public ModelCategory getModelCategory() {
         return modelName.getCategory();
     }
-
+    
     /**
      * Checks if is cellular automaton.
      * 
