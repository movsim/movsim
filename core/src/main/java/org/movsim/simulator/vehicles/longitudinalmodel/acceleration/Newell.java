/**
 * Copyright (C) 2010, 2011 by Arne Kesting, Martin Treiber, Ralph Germ, Martin Budden <info@movsim.org>
 * ----------------------------------------------------------------------
 * 
 * This file is part of
 * 
 * MovSim - the multi-model open-source vehicular-traffic simulator
 * 
 * MovSim is free software: you can redistribute it and/or modify it under the terms of the GNU General Public License as published by the
 * Free Software Foundation, either version 3 of the License, or (at your option) any later version.
 * 
 * MovSim is distributed in the hope that it will be useful, but WITHOUT ANY WARRANTY; without even the implied warranty of MERCHANTABILITY
 * or FITNESS FOR A PARTICULAR PURPOSE. See the GNU General Public License for more details.
 * 
 * You should have received a copy of the GNU General Public License along with MovSim. If not, see <http://www.gnu.org/licenses/> or
 * <http://www.movsim.org>.
 * 
 * ----------------------------------------------------------------------
 */
package org.movsim.simulator.vehicles.longitudinalmodel.acceleration;

import org.movsim.input.model.vehicle.longitudinalmodel.LongitudinalModelInputDataNewell;
import org.movsim.simulator.roadnetwork.LaneSegment;
import org.movsim.simulator.vehicles.Vehicle;
import org.movsim.simulator.vehicles.longitudinalmodel.LongitudinalModelBase;
import org.slf4j.Logger;
import org.slf4j.LoggerFactory;

/**
 * The Class Newell.
 */
public class Newell extends LongitudinalModelBase {

    /** The Constant logger. */
    final static Logger logger = LoggerFactory.getLogger(Newell.class);

    /** The v0. */
    private double v0;

    /** The dt. */
    private final double dt;

    /** The s0. */
    private final double s0;

    /**
     * Instantiates a new newell.
     * 
     * @param parameters
     *            the parameters
     */
    public Newell(double dt, LongitudinalModelInputDataNewell parameters) {
        super(ModelName.NEWELL, parameters);
        this.dt = dt;
        logger.debug("init model parameters");
        this.v0 = parameters.getV0();
        this.s0 = parameters.getS0();
    }

    @Override
    protected void setDesiredSpeed(double v0) {
        this.v0 = v0;
    }

    @Override
<<<<<<< HEAD
    public double getDesiredSpeed() {
        return v0;
=======
    protected void initParameters() {
        logger.debug("init model parameters");
        this.v0 = ((LongitudinalModelInputDataNewell) parameters).getV0();
        this.s0 = ((LongitudinalModelInputDataNewell) parameters).getS0();
>>>>>>> 823f2f99
    }

    @Override
    public double calcAcc(Vehicle me, LaneSegment laneSegment, double alphaT, double alphaV0, double alphaA) {

        // Local dynamical variables
        final Vehicle frontVehicle = laneSegment.frontVehicle(me);
        final double s = me.getNetDistance(frontVehicle);
        final double v = me.getSpeed();
        final double dv = me.getRelSpeed(frontVehicle);

        // TODO check modeling of parameter dt=T (dt is the constant update time and cannot be changed)
        final double dtLocal = alphaT * dt;
        // consider external speedlimit
        final double v0Local = Math.min(alphaV0 * v0, me.getSpeedlimit());

        // actual Newell formula
        return acc(s, v, dv, dtLocal, v0Local);
    }

    @Override
    public double calcAcc(Vehicle me, Vehicle frontVehicle) {
        // Local dynamic variables
        final double s = me.getNetDistance(frontVehicle);
        final double v = me.getSpeed();
        final double dv = me.getRelSpeed(frontVehicle);

        final double dtLocal = dt;
        final double v0Local = Math.min(v0, me.getSpeedlimit());

        return acc(s, v, dv, dtLocal, v0Local);
    }

    @Override
    public double calcAccSimple(double s, double v, double dv) {
        return acc(s, v, dv, dt, v0);
    }

    /**
     * Acc.
     * 
     * @param s
     *            the s
     * @param v
     *            the v
     * @param dv
     *            the dv
     * @param v0Local
     *            the v0 local
     * @param dtLocal
     *            the dt local
     * @return the double
     */
    private double acc(double s, double v, double dv, double dtLocal, double v0Local) {

        final double vNew = Math.min(Math.max((s - s0) / dtLocal, 0), v0Local);

        double aWanted = (vNew - v) / dtLocal;

        return aWanted;
    }
}<|MERGE_RESOLUTION|>--- conflicted
+++ resolved
@@ -63,15 +63,8 @@
     }
 
     @Override
-<<<<<<< HEAD
     public double getDesiredSpeed() {
         return v0;
-=======
-    protected void initParameters() {
-        logger.debug("init model parameters");
-        this.v0 = ((LongitudinalModelInputDataNewell) parameters).getV0();
-        this.s0 = ((LongitudinalModelInputDataNewell) parameters).getS0();
->>>>>>> 823f2f99
     }
 
     @Override
