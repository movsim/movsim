--- conflicted
+++ resolved
@@ -206,17 +206,12 @@
 
 
         // TODO adjust hack for CCS
-<<<<<<< HEAD
-        if (me.getLongitudinalModel().modelName() == ModelName.CCS ) {
-            
-=======
         if (me.getLongitudinalModel().modelName() == ModelName.CCS) {
             double biasForced = 10000;
             double biasNormal = 0.2;
             double bias;
             final int laneCount = roadSegment.laneCount();
 
->>>>>>> f0c092f3
             if (roadSegment.laneSegment(currentLane).type() == Lane.Type.ENTRANCE) {
 		double factor=(currentLane>0.5*(laneCount-1))
 		    ? (laneCount-currentLane) : (currentLane+1);
@@ -224,20 +219,8 @@
 
                 return biasForced*factor;
             } else {
-<<<<<<< HEAD
-                // bias towards middle lanes:
-                int biasSign = -1;
-                // assume increasing lane index from right to left
-                final int laneCount = roadSegment.laneCount();
-                if ((currentLane+6 < laneCount/2 && changeTo == MovsimConstants.TO_LEFT) || (currentLane-6 > laneCount/2 && changeTo == MovsimConstants.TO_RIGHT)){
-                    biasSign = 1;  // in favor of changing to the middle
-                }
-                prospectiveBalance = meDiffAcc + politeness * (oldBackDiffAcc + newBackDiffAcc) - threshold + biasSign
-                        * biasRight;
-=======
                  // assume increasing lane index from right to left
                 bias = +2 * biasNormal / (laneCount - 1) * (currentLane - (0.5 * (laneCount - 1)));
->>>>>>> f0c092f3
             }
 
 	    prospectiveBalance = meDiffAcc + politeness * (oldBackDiffAcc + newBackDiffAcc) - threshold -bias*direction;
