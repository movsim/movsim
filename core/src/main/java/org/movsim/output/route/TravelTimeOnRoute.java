--- conflicted
+++ resolved
@@ -69,12 +69,10 @@
 
         instantaneousTravelTime = RoadNetwork.instantaneousTravelTime(route);
 
-<<<<<<< HEAD
-        totalTravelTime += numberOfVehicles * instantaneousTravelTime;
-=======
+        // TODO check quantity
+        // totalTravelTime += numberOfVehicles * instantaneousTravelTime;
         // totalTravelTime += instantaneousTravelTime;
         totalTravelTime += dt * numberOfVehicles;
->>>>>>> 5c75212b
 
         meanSpeed = route.getLength() / instantaneousTravelTime;
 
