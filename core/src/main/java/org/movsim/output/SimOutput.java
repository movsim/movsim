/*
 * Copyright (C) 2010, 2011, 2012 by Arne Kesting, Martin Treiber, Ralph Germ, Martin Budden
 *                                   <movsim.org@gmail.com>
 * -----------------------------------------------------------------------------------------
 * 
 * This file is part of
 * 
 * MovSim - the multi-model open-source vehicular-traffic simulator.
 * 
 * MovSim is free software: you can redistribute it and/or modify
 * it under the terms of the GNU General Public License as published by
 * the Free Software Foundation, either version 3 of the License, or
 * (at your option) any later version.
 * 
 * MovSim is distributed in the hope that it will be useful,
 * but WITHOUT ANY WARRANTY; without even the implied warranty of
 * MERCHANTABILITY or FITNESS FOR A PARTICULAR PURPOSE.
 * See the GNU General Public License for more details.
 * 
 * You should have received a copy of the GNU General Public License
 * along with MovSim. If not, see <http://www.gnu.org/licenses/>
 * or <http://www.movsim.org>.
 * 
 * -----------------------------------------------------------------------------------------
 */
package org.movsim.output;

import java.util.ArrayList;
import java.util.HashMap;
import java.util.List;
import java.util.Map;

import org.movsim.input.InputData;
import org.movsim.input.model.OutputInput;
import org.movsim.input.model.SimulationInput;
import org.movsim.input.model.output.FloatingCarInput;
import org.movsim.input.model.output.RouteInput;
import org.movsim.input.model.output.RoutesInput;
import org.movsim.input.model.output.SpatioTemporalInput;
import org.movsim.input.model.output.TrajectoriesInput;
import org.movsim.input.model.output.TravelTimesInput;
import org.movsim.output.fileoutput.FileFloatingCars;
import org.movsim.output.fileoutput.FileSpatioTemporal;
import org.movsim.output.fileoutput.FileTrajectories;
import org.movsim.simulator.SimulationTimeStep;
import org.movsim.simulator.roadnetwork.RoadNetwork;
import org.movsim.simulator.roadnetwork.RoadSegment;
import org.movsim.simulator.roadnetwork.Route;
import org.slf4j.Logger;
import org.slf4j.LoggerFactory;

/**
 * The Class SimOutput.
 */
public class SimOutput implements SimulationTimeStep {

    /** The Constant logger. */
    final static Logger logger = LoggerFactory.getLogger(SimOutput.class);

    private List<SpatioTemporal> spatioTemporals = null;
    private List<FileSpatioTemporal> filesSpatioTemporal;
    private FloatingCars floatingCars = null;
    private FileFloatingCars fileFloatingCars;
    private List<FileTrajectories> filesTrajectories = null;
    private final RoadNetwork roadNetwork;
    private TravelTimes travelTimes;

    /**
     * Constructor.
     * 
     * @param simInput
     *            the sim input
     */
    public SimOutput(boolean writeOutput, InputData simInput, RoadNetwork roadNetwork) {
        this.roadNetwork = roadNetwork;

        final SimulationInput simulationInput = simInput.getSimulationInput();
        if (simulationInput == null) {
            return;
        }
        final OutputInput outputInput = simulationInput.getOutputInput();

        // Routes for output
        final RoutesInput routesInput = outputInput.getRoutesInput();
        final Map<String, Route> routes = new HashMap<String, Route>();
        if (routesInput != null) {
            for (final RouteInput routeInput : routesInput.getRoutes()) {
                final Route route = new Route();
                route.setName(routeInput.getName());
                final List<String> roadIds = routeInput.getRoadIds();
                for (final String roadId : roadIds) {
                    route.add(roadNetwork.findByUserId(roadId));
                }
                routes.put(route.getName(), route);
            }
        }

        // Travel times output
        final TravelTimesInput travelTimesInput = outputInput.getTravelTimesInput();
        if (travelTimesInput != null) {
            travelTimes = new TravelTimes(travelTimesInput, roadNetwork);
        }

        // Floating Car Output
        final RoadSegment roadSegment = roadNetwork.size() == 0 ? null : roadNetwork.iterator().next();
        final FloatingCarInput floatingCarInput = outputInput.getFloatingCarInput();
        if (floatingCarInput.isWithFCD()) {
            floatingCars = new FloatingCars(roadSegment, floatingCarInput);
            if (writeOutput) {
                fileFloatingCars = new FileFloatingCars(floatingCars);
            }
        }

        // Spatio temporal output
        final List<SpatioTemporalInput> spatioTemporalInputs = outputInput.getSpatioTemporalInput();
        if (spatioTemporalInputs != null) {
            spatioTemporals = new ArrayList<SpatioTemporal>();
            if (writeOutput) {
                filesSpatioTemporal = new ArrayList<FileSpatioTemporal>();
            }
            for (final SpatioTemporalInput spatioTemporalInput : spatioTemporalInputs) {
                final SpatioTemporal spatioTemporal = new SpatioTemporal(spatioTemporalInput, routes);
                spatioTemporals.add(spatioTemporal);
                if (writeOutput) {
                    filesSpatioTemporal.add(new FileSpatioTemporal(spatioTemporal));
                }
            }
        }

        // Trajectories output
        final List<TrajectoriesInput> trajInput = outputInput.getTrajectoriesInput();
        if (trajInput != null) {
            if (writeOutput) {
                filesTrajectories = new ArrayList<FileTrajectories>();
<<<<<<< HEAD
                for (TrajectoriesInput traj : trajInput) {
                    Route route = routes.get(traj.getLabel());
=======
                for (TrajectoriesInput traj: trajInput) {
                    final Route route = routes.get(traj.getLabel());
>>>>>>> e6452586
                    filesTrajectories.add(new FileTrajectories(traj, route));
                }
            }
        }
    }

    @Override
    public void timeStep(double dt, double simulationTime, long iterationCount) {

        if (floatingCars != null) {
            floatingCars.timeStep(dt, simulationTime, iterationCount);
        }
        
        if (spatioTemporals != null) {
            for (SpatioTemporal sp : spatioTemporals) {
                sp.timeStep(dt, simulationTime, iterationCount);
            }
        }

        if (filesTrajectories != null) {
            for (FileTrajectories filetraj : filesTrajectories) {
                filetraj.timeStep(dt, simulationTime, iterationCount);
            }
        }

        if (travelTimes != null) {
            travelTimes.timeStep(dt, simulationTime, iterationCount);
        }

    }

    /**
     * Gets the spatio temporals.
     * 
     * @return the spatio temporals
     */
    public List<SpatioTemporal> getSpatioTemporals() {
        return spatioTemporals;
    }

    /**
     * Gets the floating cars.
     * 
     * @return the floating cars
     */
    public FloatingCars getFloatingCars() {
        return floatingCars;
    }

    /**
     * Gets the loop detectors.
     * 
     * @return the loop detectors
     */
    public List<LoopDetector> getLoopDetectors(RoadSegment roadSegment) {
        return roadSegment.getLoopDetectors().getDetectors();
    }

    public TravelTimes getTravelTimes() {
        return travelTimes;
    }
}<|MERGE_RESOLUTION|>--- conflicted
+++ resolved
@@ -132,13 +132,8 @@
         if (trajInput != null) {
             if (writeOutput) {
                 filesTrajectories = new ArrayList<FileTrajectories>();
-<<<<<<< HEAD
-                for (TrajectoriesInput traj : trajInput) {
-                    Route route = routes.get(traj.getLabel());
-=======
                 for (TrajectoriesInput traj: trajInput) {
                     final Route route = routes.get(traj.getLabel());
->>>>>>> e6452586
                     filesTrajectories.add(new FileTrajectories(traj, route));
                 }
             }
