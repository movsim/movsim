--- conflicted
+++ resolved
@@ -4,16 +4,9 @@
 <!-- (c) Arne Kesting, Ralph Germ, Martin Budden, Martin Treiber (2012) -->
 <SCENARIO network_filename="ramp_metering.xodr">
     <FUEL_CONSUMPTION>
-<<<<<<< HEAD
         <CONSUMPTION_MODEL label="carDiesel">
             <CAR mass="1500" cross_section_surface="2.2" cd_value="0.32" electric_power="3000" const_friction="0.015" v_friction="0" dynamic_tyre_radius="0.31" />
             <ENGINE max_power_kW="90" cylinder_vol_l="1.4" idle_cons_rate_linvh="0.8" cspec_min_g_per_kwh="185" pe_min_bar="1" pe_max_bar="22" idle_rotation_rate_invmin="900" max_rotation_rate_invmin="4500">
-=======
-        <!-- todo: program a tag read_from_file="filename.xml" -->
-        <CONSUMPTION_MODEL label="carConsumption">
-            <CAR mass="1500" cross_section_surface="2.2" cd_value="0.32" electric_power="3000" const_friction="0.015" v_friction="0" dynamic_tyre_radius="0.31" />
-            <ENGINE max_power_kW="90" cylinder_vol_l="1.4" idle_cons_rate_linvh="0.8" cspec_min_g_per_kwh="280" pe_min_bar="1" pe_max_bar="19" idle_rotation_rate_invmin="1000" max_rotation_rate_invmin="6000">
->>>>>>> a059e6dd
                 <GEAR_RATIOS>
                     <GEAR_RATIO phi="16.7" />
                     <GEAR_RATIO phi="10.1" />
@@ -27,11 +20,7 @@
         </CONSUMPTION_MODEL>
     </FUEL_CONSUMPTION>
     <VEHICLES>
-<<<<<<< HEAD
         <VEHICLE label="ACC1" length="6" b_max="40" consumption="carDiesel">
-=======
-        <VEHICLE label="ACC1" length="6" b_max="40" consumption="carConsumption">
->>>>>>> a059e6dd
             <LONGITUDINAL_MODEL>
                 <ACC v0="35" T="1.2" s0="3" s1="2" delta="4" a="1.2" b="2.0" coolness="1" />
             </LONGITUDINAL_MODEL>
@@ -40,11 +29,7 @@
                 <MOBIL b_safe="30.0" s_min="2.0" threshold="0.05" bias_right="0.1" politeness="0." />
             </LANE_CHANGE_MODEL>
         </VEHICLE>
-<<<<<<< HEAD
         <VEHICLE label="ACC2" length="6" b_max="40" consumption="carDiesel">
-=======
-        <VEHICLE label="ACC2" length="6" b_max="40" consumption="carConsumption">
->>>>>>> a059e6dd
             <LONGITUDINAL_MODEL>
                 <ACC v0="35" T="1.2" s0="3" s1="2" delta="4" a="0.8" b="2.0" coolness="1" />
             </LONGITUDINAL_MODEL>
@@ -53,11 +38,7 @@
                 <MOBIL b_safe="30.0" s_min="2.0" threshold="0.05" bias_right="0.1" politeness="0." />
             </LANE_CHANGE_MODEL>
         </VEHICLE>
-<<<<<<< HEAD
         <VEHICLE label="ACC3" length="6" b_max="40" consumption="carDiesel">
-=======
-        <VEHICLE label="ACC3" length="6" b_max="40" consumption="carConsumption">
->>>>>>> a059e6dd
             <LONGITUDINAL_MODEL>
                 <ACC v0="35" T="1.2" s0="3" s1="2" delta="4" a="0.8" b="2.0" coolness="1" />
             </LONGITUDINAL_MODEL>
@@ -66,6 +47,7 @@
                 <MOBIL b_safe="30.0" s_min="2.0" threshold="0.05" bias_right="0.1" politeness="0." />
             </LANE_CHANGE_MODEL>
         </VEHICLE>
+
         <VEHICLE label="Obstacle" length="0">
             <LONGITUDINAL_MODEL>
                 <IDM v0="0" T="1" s0="2" a="1.0" b="1.5" />
