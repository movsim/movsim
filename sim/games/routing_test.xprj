--- conflicted
+++ resolved
@@ -15,11 +15,7 @@
 					<Alternative route="A2"/>
 				</Alternatives>
             </DecisionModel>-->
-<<<<<<< HEAD
-            <DecisionPoints uncertainty="0.5">
-=======
             <DecisionPoints uncertainty="1">
->>>>>>> 5a85898c
 				<DecisionPoint roadId="2"/>
             </DecisionPoints>
         </VehiclePrototypeConfiguration>
@@ -46,13 +42,8 @@
     <Scenario network_filename="routing.xodr">
         <Simulation timestep="0.2" duration="900" seed="42" crash_exit="false">
             <TrafficComposition>
-<<<<<<< HEAD
-                <VehicleType label="Equipped" fraction="0.99" relative_v0_randomization="0.2" />
-                <VehicleType label="NonEquipped" fraction="0.01" relative_v0_randomization="0.2" />
-=======
                 <VehicleType label="Equipped" fraction="0.3" relative_v0_randomization="0.0" />
                 <VehicleType label="NonEquipped" fraction="0.7" relative_v0_randomization="0.0" />
->>>>>>> 5a85898c
             </TrafficComposition>
             <Road id="1">
                 <TrafficSource logging="false">
