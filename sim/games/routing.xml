--- conflicted
+++ resolved
@@ -20,11 +20,7 @@
         </CONSUMPTION_MODEL>
     </FUEL_CONSUMPTION>
     <VEHICLES>
-<<<<<<< HEAD
         <VEHICLE label="ACC1" length="6" b_max="40" consumption="carDiesel">
-=======
-        <VEHICLE label="ACC1" length="6" b_max="40">
->>>>>>> a059e6dd
             <LONGITUDINAL_MODEL>
                 <ACC v0="35" T="1.2" s0="2" s1="0" delta="4" a="1.2" b="2.0" coolness="1" />
             </LONGITUDINAL_MODEL>
@@ -32,6 +28,7 @@
                 <MOBIL b_safe="20.0" s_min="2.0" threshold="0.1" bias_right="0." politeness="0.1" />
             </LANE_CHANGE_MODEL>
         </VEHICLE>
+
         <!-- trucks -->
         <VEHICLE label="ACC2" length="16" b_max="40" consumption="carDiesel">
             <LONGITUDINAL_MODEL>
@@ -41,6 +38,7 @@
                 <MOBIL b_safe="20.0" s_min="2.0" threshold="0.2" bias_right="0.0" politeness="0.1" />
             </LANE_CHANGE_MODEL>
         </VEHICLE>
+
         <VEHICLE label="Obstacle" length="0">
             <LONGITUDINAL_MODEL>
                 <IDM v0="0" T="1" s0="2" a="1.0" b="1.5" />
@@ -48,27 +46,37 @@
             <LANE_CHANGE_MODEL />
         </VEHICLE>
     </VEHICLES>
+
     <SIMULATION dt="0.2" duration="86400" fixed_seed="true" seed="42" crash_exit="false">
+
         <TRAFFIC_COMPOSITION>
             <VEHICLE_TYPE label="ACC1" fraction="0.7" relative_v0_randomization="0.2" />
             <VEHICLE_TYPE label="ACC2" fraction="0.3" relative_v0_randomization="0.2" />
         </TRAFFIC_COMPOSITION>
+ 
         <ROAD id="1">
+
             <TRAFFIC_COMPOSITION>
                 <VEHICLE_TYPE label="ACC1" fraction="0.7" relative_v0_randomization="0.2" />
                 <VEHICLE_TYPE label="ACC2" fraction="0.3" relative_v0_randomization="0.2" />
             </TRAFFIC_COMPOSITION>
+
             <TRAFFIC_SOURCE logging="false">
                 <INFLOW t="0" q_per_hour="0" />
                 <INFLOW t="60" q_per_hour="1800" />
                 <INFLOW t="120" q_per_hour="1800" />
                 <INFLOW t="180" q_per_hour="0" />
             </TRAFFIC_SOURCE>
+
             <FLOW_CONSERVING_INHOMOGENEITIES>
                 <INHOMOGENEITY x="0" alpha_T="0.8" alpha_v0="1" />
                 <INHOMOGENEITY x="200" alpha_T="1." alpha_v0="1" />
             </FLOW_CONSERVING_INHOMOGENEITIES>
+
         </ROAD>
+ 
+
+
         <ROAD id="10">
             <FLOW_CONSERVING_INHOMOGENEITIES>
                 <INHOMOGENEITY x="250" alpha_T="1.5" alpha_v0="0.9" />
@@ -83,5 +91,6 @@
             </SPEED_LIMITS>
         </ROAD>
         <OUTPUT />
+
     </SIMULATION>
 </SCENARIO>
