<?xml version="1.0" encoding="UTF-8"?>
<!-- (c) Martin Treiber, Arne Kesting 2010 -->
<Movsim>
    <VehiclePrototypes write_fund_diagrams="true">
        <VehiclePrototypeConfiguration label="IDM1" length="8" maximum_deceleration="9">
            <AccelerationModelType>
                <ModelParameterIDM v0="15" T="1" s0="2" delta="4" a="1.0" b="1.5" />
            </AccelerationModelType>
        </VehiclePrototypeConfiguration>
        <VehiclePrototypeConfiguration label="Obstacle" length="8"
				       width="10" maximum_deceleration="9">
            <AccelerationModelType>
                <ModelParameterIDM v0="0" T="1" s0="2" a="1.0" b="1.5" />
            </AccelerationModelType>
        </VehiclePrototypeConfiguration>
    </VehiclePrototypes>
    <Scenario network_filename="startStop.xodr" initial_conditions_filename="startStop_initialConditions.xml">
        <Simulation timestep="0.2" duration="360" seed="42">
            <TrafficComposition>
                <VehicleType label="IDM1" fraction="1" />
                <VehicleType label="Obstacle" fraction="0" />
            </TrafficComposition>
            <Road id="1" />
        </Simulation>
        <Routes>
            <Route label="main">
                <Road id="1" />
            </Route>
        </Routes>
        <OutputConfiguration>
            <FloatingCarOutput n_timestep="5" route="main">
<<<<<<< HEAD
                <FloatingCar number="2" />
                <FloatingCar number="6" />
                <FloatingCar number="11" />
                <FloatingCar number="16" />
                <FloatingCar number="3" />
                <FloatingCar number="21" />
=======
                <FloatingCar number="7" />
                <FloatingCar number="12" />
                <FloatingCar number="17" />
                <FloatingCar number="22" />
                <FloatingCar number="26" />
>>>>>>> 21dae367
            </FloatingCarOutput>
            <Trajectories dt="1" route="main" />
        </OutputConfiguration>
    </Scenario>
</Movsim>
<|MERGE_RESOLUTION|>--- conflicted
+++ resolved
@@ -7,8 +7,7 @@
                 <ModelParameterIDM v0="15" T="1" s0="2" delta="4" a="1.0" b="1.5" />
             </AccelerationModelType>
         </VehiclePrototypeConfiguration>
-        <VehiclePrototypeConfiguration label="Obstacle" length="8"
-				       width="10" maximum_deceleration="9">
+        <VehiclePrototypeConfiguration label="Obstacle" length="8" maximum_deceleration="9">
             <AccelerationModelType>
                 <ModelParameterIDM v0="0" T="1" s0="2" a="1.0" b="1.5" />
             </AccelerationModelType>
@@ -29,20 +28,11 @@
         </Routes>
         <OutputConfiguration>
             <FloatingCarOutput n_timestep="5" route="main">
-<<<<<<< HEAD
-                <FloatingCar number="2" />
-                <FloatingCar number="6" />
-                <FloatingCar number="11" />
-                <FloatingCar number="16" />
-                <FloatingCar number="3" />
-                <FloatingCar number="21" />
-=======
                 <FloatingCar number="7" />
                 <FloatingCar number="12" />
                 <FloatingCar number="17" />
                 <FloatingCar number="22" />
                 <FloatingCar number="26" />
->>>>>>> 21dae367
             </FloatingCarOutput>
             <Trajectories dt="1" route="main" />
         </OutputConfiguration>
