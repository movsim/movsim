<?xml version="1.0" encoding="UTF-8"?>
<!-- (c) Movsim, Arne Kesting 2012 -->
<Movsim>
    <VehiclePrototypes write_fund_diagrams="false">
        <!-- models -->
        <VehiclePrototypeConfiguration label="IDM1" length="8" maximum_deceleration="9">
            <AccelerationModelType>
                <ModelParameterIDM v0="15" T="1" s0="2" a="1.0" b="1.5" />
            </AccelerationModelType>
        </VehiclePrototypeConfiguration>
        <VehiclePrototypeConfiguration label="IIDM1" length="8" maximum_deceleration="9">
            <AccelerationModelType>
                <ModelParameterACC v0="15" T="1" s0="2" s1="0" delta="4" a="1.0" b="1.5" coolness="0" />
            </AccelerationModelType>
        </VehiclePrototypeConfiguration>
        <VehiclePrototypeConfiguration label="ACC1" length="8" maximum_deceleration="9">
            <AccelerationModelType>
                <ModelParameterACC v0="15" T="1.2" s0="2" s1="0" delta="4" a="1.5" b="1.5" coolness="1" />
            </AccelerationModelType>
        </VehiclePrototypeConfiguration>
        <VehiclePrototypeConfiguration label="IDMM1" length="8" maximum_deceleration="9">
            <AccelerationModelType>
                <ModelParameterIDM v0="15" T="1" s0="2" s1="0" delta="4" a="1.0" b="1.5" />
            </AccelerationModelType>
            <MemoryParameter tau="600" alpha_v0="1" alpha_T="1.7" alpha_a="1" />
        </VehiclePrototypeConfiguration>
        <VehiclePrototypeConfiguration label="IDM1_noise" length="8" maximum_deceleration="9">
            <AccelerationModelType>
                <ModelParameterIDM v0="15" T="1" s0="2" s1="0" delta="4" a="1.0" b="1.5" />
            </AccelerationModelType>
            <NoiseParameter tau="5" fluct_strength="0.1" />
        </VehiclePrototypeConfiguration>
        <VehiclePrototypeConfiguration label="FVDM1" length="8" maximum_deceleration="100">
            <AccelerationModelType>
                <ModelParameterOVM_FVDM v0="15" tau="5" s0="2" transition_width="8" beta="1.5" gamma="0.6" optimal_speed_function="bando" />
            </AccelerationModelType>
        </VehiclePrototypeConfiguration>
        <VehiclePrototypeConfiguration label="OVM1" length="8" maximum_deceleration="20">
            <AccelerationModelType>
                <ModelParameterOVM_FVDM v0="15" tau="0.65" s0="2 " transition_width="8" beta="1.5" gamma="0" optimal_speed_function="bando" />
            </AccelerationModelType>
        </VehiclePrototypeConfiguration>
        <VehiclePrototypeConfiguration label="Obstacle" length="8" maximum_deceleration="9">
            <AccelerationModelType>
                <ModelParameterACC v0="0" T="1.2" s0="2" s1="0" delta="4" a="1.5" b="1.5" coolness="1" />
            </AccelerationModelType>
        </VehiclePrototypeConfiguration>
    </VehiclePrototypes>
<<<<<<< HEAD
    <Scenario network_filename="startStop_all_continuous.xodr">
=======
    <Scenario network_filename="startStop_all_continuous.xodr" initial_conditions_filename="startStop_all_continuous_initialConditions.xml">
>>>>>>> 21dae367
        <Simulation timestep="0.2" duration="780" seed="42">
            <TrafficComposition>
                <VehicleType label="IDM1" fraction="1" />
                <VehicleType label="IIDM1" fraction="1" />
                <VehicleType label="IDMM1" fraction="1" />
                 <VehicleType label="IDM1_noise" fraction="1" />
                <VehicleType label="ACC1" fraction="1" />
                <VehicleType label="FVDM1" fraction="1" />
                <VehicleType label="OVM1" fraction="1" />
                <VehicleType label="Obstacle" fraction="0" />
            </TrafficComposition>
<<<<<<< HEAD
            <!-- ############################ -->
            <Road id="IDM">
                <TrafficComposition>
                    <VehicleType label="IDM1" fraction="1" />
                    <VehicleType label="Obstacle" fraction="0" />
                </TrafficComposition>
                <InitialConditions>
                    <MicroIC position="10" speed="0" />
                    <MicroIC position="20" speed="0" />
                    <MicroIC position="30" speed="0" />
                    <MicroIC position="40" speed="0" />
                    <MicroIC position="50" speed="0" />
                    <MicroIC position="60" speed="0" />
                    <MicroIC position="70" speed="0" />
                    <MicroIC position="80" speed="0" />
                    <MicroIC position="90" speed="0" />
                    <MicroIC position="100" speed="0" />
                    <MicroIC position="110" speed="0" />
                    <MicroIC position="120" speed="0" />
                    <MicroIC position="130" speed="0" />
                    <MicroIC position="140" speed="0" />
                    <MicroIC position="150" speed="0" />
                    <MicroIC position="160" speed="0" />
                    <MicroIC position="170" speed="0" />
                    <MicroIC position="180" speed="0" />
                    <MicroIC position="190" speed="0" />
                    <MicroIC position="200" speed="0" />
                    <MicroIC position="210" speed="0" />
                    <MicroIC position="220" speed="0" />
                    <MicroIC position="230" speed="0" />
                    <MicroIC position="240" speed="0" />
                    <MicroIC position="250" speed="0" />
                    <MicroIC position="260" speed="0" />
                    <!-- obstacle shifts floating car numbers -->
                    <MicroIC position="1200" speed="0" label="Obstacle" />
                </InitialConditions>
            </Road>
            <!-- ############################ -->
            <Road id="IIDM">
                <TrafficComposition>
                    <VehicleType label="IIDM1" fraction="1" />
                    <VehicleType label="Obstacle" fraction="0" />
                </TrafficComposition>
                <InitialConditions>
                    <MicroIC position="10" speed="0" />
                    <MicroIC position="20" speed="0" />
                    <MicroIC position="30" speed="0" />
                    <MicroIC position="40" speed="0" />
                    <MicroIC position="50" speed="0" />
                    <MicroIC position="60" speed="0" />
                    <MicroIC position="70" speed="0" />
                    <MicroIC position="80" speed="0" />
                    <MicroIC position="90" speed="0" />
                    <MicroIC position="100" speed="0" />
                    <MicroIC position="110" speed="0" />
                    <MicroIC position="120" speed="0" />
                    <MicroIC position="130" speed="0" />
                    <MicroIC position="140" speed="0" />
                    <MicroIC position="150" speed="0" />
                    <MicroIC position="160" speed="0" />
                    <MicroIC position="170" speed="0" />
                    <MicroIC position="180" speed="0" />
                    <MicroIC position="190" speed="0" />
                    <MicroIC position="200" speed="0" />
                    <MicroIC position="210" speed="0" />
                    <MicroIC position="220" speed="0" />
                    <MicroIC position="230" speed="0" />
                    <MicroIC position="240" speed="0" />
                    <MicroIC position="250" speed="0" />
                    <MicroIC position="260" speed="0" />
                    <!-- obstacle shifts floating car numbers -->
                    <MicroIC position="1200" speed="0" label="Obstacle" />
                </InitialConditions>
            </Road>
            <!-- ############################ -->
            <Road id="ACC">
                <TrafficComposition>
                    <VehicleType label="ACC1" fraction="1" />
                    <VehicleType label="Obstacle" fraction="0" />
                </TrafficComposition>
                <InitialConditions>
                    <MicroIC position="10" speed="0" />
                    <MicroIC position="20" speed="0" />
                    <MicroIC position="30" speed="0" />
                    <MicroIC position="40" speed="0" />
                    <MicroIC position="50" speed="0" />
                    <MicroIC position="60" speed="0" />
                    <MicroIC position="70" speed="0" />
                    <MicroIC position="80" speed="0" />
                    <MicroIC position="90" speed="0" />
                    <MicroIC position="100" speed="0" />
                    <MicroIC position="110" speed="0" />
                    <MicroIC position="120" speed="0" />
                    <MicroIC position="130" speed="0" />
                    <MicroIC position="140" speed="0" />
                    <MicroIC position="150" speed="0" />
                    <MicroIC position="160" speed="0" />
                    <MicroIC position="170" speed="0" />
                    <MicroIC position="180" speed="0" />
                    <MicroIC position="190" speed="0" />
                    <MicroIC position="200" speed="0" />
                    <MicroIC position="210" speed="0" />
                    <MicroIC position="220" speed="0" />
                    <MicroIC position="230" speed="0" />
                    <MicroIC position="240" speed="0" />
                    <MicroIC position="250" speed="0" />
                    <MicroIC position="260" speed="0" />
                    <!-- obstacle shifts floating car numbers -->
                    <MicroIC position="1200" speed="0" label="Obstacle" />
                </InitialConditions>
            </Road>
            <!-- ############################ -->
            <Road id="IDMM">
                <TrafficComposition>
                    <VehicleType label="IDMM1" fraction="1" />
                    <VehicleType label="Obstacle" fraction="0" />
                </TrafficComposition>
                <InitialConditions>
                    <MicroIC position="10" speed="0" />
                    <MicroIC position="20" speed="0" />
                    <MicroIC position="30" speed="0" />
                    <MicroIC position="40" speed="0" />
                    <MicroIC position="50" speed="0" />
                    <MicroIC position="60" speed="0" />
                    <MicroIC position="70" speed="0" />
                    <MicroIC position="80" speed="0" />
                    <MicroIC position="90" speed="0" />
                    <MicroIC position="100" speed="0" />
                    <MicroIC position="110" speed="0" />
                    <MicroIC position="120" speed="0" />
                    <MicroIC position="130" speed="0" />
                    <MicroIC position="140" speed="0" />
                    <MicroIC position="150" speed="0" />
                    <MicroIC position="160" speed="0" />
                    <MicroIC position="170" speed="0" />
                    <MicroIC position="180" speed="0" />
                    <MicroIC position="190" speed="0" />
                    <MicroIC position="200" speed="0" />
                    <MicroIC position="210" speed="0" />
                    <MicroIC position="220" speed="0" />
                    <MicroIC position="230" speed="0" />
                    <MicroIC position="240" speed="0" />
                    <MicroIC position="250" speed="0" />
                    <MicroIC position="260" speed="0" />
                    <!-- obstacle shifts floating car numbers -->
                    <MicroIC position="1200" speed="0" label="Obstacle" />
                </InitialConditions>
            </Road>
            <!-- ############################ -->
            <Road id="IDM_noise">
                <TrafficComposition>
                    <VehicleType label="IDM1_noise" fraction="1" />
                    <VehicleType label="Obstacle" fraction="0" />
                </TrafficComposition>
                <InitialConditions>
                    <MicroIC position="10" speed="0" />
                    <MicroIC position="20" speed="0" />
                    <MicroIC position="30" speed="0" />
                    <MicroIC position="40" speed="0" />
                    <MicroIC position="50" speed="0" />
                    <MicroIC position="60" speed="0" />
                    <MicroIC position="70" speed="0" />
                    <MicroIC position="80" speed="0" />
                    <MicroIC position="90" speed="0" />
                    <MicroIC position="100" speed="0" />
                    <MicroIC position="110" speed="0" />
                    <MicroIC position="120" speed="0" />
                    <MicroIC position="130" speed="0" />
                    <MicroIC position="140" speed="0" />
                    <MicroIC position="150" speed="0" />
                    <MicroIC position="160" speed="0" />
                    <MicroIC position="170" speed="0" />
                    <MicroIC position="180" speed="0" />
                    <MicroIC position="190" speed="0" />
                    <MicroIC position="200" speed="0" />
                    <MicroIC position="210" speed="0" />
                    <MicroIC position="220" speed="0" />
                    <MicroIC position="230" speed="0" />
                    <MicroIC position="240" speed="0" />
                    <MicroIC position="250" speed="0" />
                    <MicroIC position="260" speed="0" />
                    <!-- obstacle shifts floating car numbers -->
                    <MicroIC position="1200" speed="0" label="Obstacle" />
                </InitialConditions>
            </Road>
            <!-- ############################ -->
            <Road id="FVDM">
                <TrafficComposition>
                    <VehicleType label="FVDM1" fraction="1" />
                    <VehicleType label="Obstacle" fraction="0" />
                </TrafficComposition>
                <InitialConditions>
                    <MicroIC position="10" speed="0" />
                    <MicroIC position="20" speed="0" />
                    <MicroIC position="30" speed="0" />
                    <MicroIC position="40" speed="0" />
                    <MicroIC position="50" speed="0" />
                    <MicroIC position="60" speed="0" />
                    <MicroIC position="70" speed="0" />
                    <MicroIC position="80" speed="0" />
                    <MicroIC position="90" speed="0" />
                    <MicroIC position="100" speed="0" />
                    <MicroIC position="110" speed="0" />
                    <MicroIC position="120" speed="0" />
                    <MicroIC position="130" speed="0" />
                    <MicroIC position="140" speed="0" />
                    <MicroIC position="150" speed="0" />
                    <MicroIC position="160" speed="0" />
                    <MicroIC position="170" speed="0" />
                    <MicroIC position="180" speed="0" />
                    <MicroIC position="190" speed="0" />
                    <MicroIC position="200" speed="0" />
                    <MicroIC position="210" speed="0" />
                    <MicroIC position="220" speed="0" />
                    <MicroIC position="230" speed="0" />
                    <MicroIC position="240" speed="0" />
                    <MicroIC position="250" speed="0" />
                    <MicroIC position="260" speed="0" />
                    <!-- obstacle shifts floating car numbers -->
                    <MicroIC position="1200" speed="0" label="Obstacle" />
                </InitialConditions>
            </Road>
            <!-- ############################ -->
            <Road id="OVM">
                <TrafficComposition>
                    <VehicleType label="OVM1" fraction="1" />
                    <VehicleType label="Obstacle" fraction="0" />
                </TrafficComposition>
                <InitialConditions>
                    <MicroIC position="10" speed="0" />
                    <MicroIC position="20" speed="0" />
                    <MicroIC position="30" speed="0" />
                    <MicroIC position="40" speed="0" />
                    <MicroIC position="50" speed="0" />
                    <MicroIC position="60" speed="0" />
                    <MicroIC position="70" speed="0" />
                    <MicroIC position="80" speed="0" />
                    <MicroIC position="90" speed="0" />
                    <MicroIC position="100" speed="0" />
                    <MicroIC position="110" speed="0" />
                    <MicroIC position="120" speed="0" />
                    <MicroIC position="130" speed="0" />
                    <MicroIC position="140" speed="0" />
                    <MicroIC position="150" speed="0" />
                    <MicroIC position="160" speed="0" />
                    <MicroIC position="170" speed="0" />
                    <MicroIC position="180" speed="0" />
                    <MicroIC position="190" speed="0" />
                    <MicroIC position="200" speed="0" />
                    <MicroIC position="210" speed="0" />
                    <MicroIC position="220" speed="0" />
                    <MicroIC position="230" speed="0" />
                    <MicroIC position="240" speed="0" />
                    <MicroIC position="250" speed="0" />
                    <MicroIC position="260" speed="0" />
                    <!-- obstacle shifts floating car numbers -->
                    <MicroIC position="1200" speed="0" label="Obstacle" />
                </InitialConditions>
            </Road>
=======
>>>>>>> 21dae367
        </Simulation>
    </Scenario>
</Movsim>
<|MERGE_RESOLUTION|>--- conflicted
+++ resolved
@@ -46,11 +46,7 @@
             </AccelerationModelType>
         </VehiclePrototypeConfiguration>
     </VehiclePrototypes>
-<<<<<<< HEAD
-    <Scenario network_filename="startStop_all_continuous.xodr">
-=======
     <Scenario network_filename="startStop_all_continuous.xodr" initial_conditions_filename="startStop_all_continuous_initialConditions.xml">
->>>>>>> 21dae367
         <Simulation timestep="0.2" duration="780" seed="42">
             <TrafficComposition>
                 <VehicleType label="IDM1" fraction="1" />
@@ -62,268 +58,6 @@
                 <VehicleType label="OVM1" fraction="1" />
                 <VehicleType label="Obstacle" fraction="0" />
             </TrafficComposition>
-<<<<<<< HEAD
-            <!-- ############################ -->
-            <Road id="IDM">
-                <TrafficComposition>
-                    <VehicleType label="IDM1" fraction="1" />
-                    <VehicleType label="Obstacle" fraction="0" />
-                </TrafficComposition>
-                <InitialConditions>
-                    <MicroIC position="10" speed="0" />
-                    <MicroIC position="20" speed="0" />
-                    <MicroIC position="30" speed="0" />
-                    <MicroIC position="40" speed="0" />
-                    <MicroIC position="50" speed="0" />
-                    <MicroIC position="60" speed="0" />
-                    <MicroIC position="70" speed="0" />
-                    <MicroIC position="80" speed="0" />
-                    <MicroIC position="90" speed="0" />
-                    <MicroIC position="100" speed="0" />
-                    <MicroIC position="110" speed="0" />
-                    <MicroIC position="120" speed="0" />
-                    <MicroIC position="130" speed="0" />
-                    <MicroIC position="140" speed="0" />
-                    <MicroIC position="150" speed="0" />
-                    <MicroIC position="160" speed="0" />
-                    <MicroIC position="170" speed="0" />
-                    <MicroIC position="180" speed="0" />
-                    <MicroIC position="190" speed="0" />
-                    <MicroIC position="200" speed="0" />
-                    <MicroIC position="210" speed="0" />
-                    <MicroIC position="220" speed="0" />
-                    <MicroIC position="230" speed="0" />
-                    <MicroIC position="240" speed="0" />
-                    <MicroIC position="250" speed="0" />
-                    <MicroIC position="260" speed="0" />
-                    <!-- obstacle shifts floating car numbers -->
-                    <MicroIC position="1200" speed="0" label="Obstacle" />
-                </InitialConditions>
-            </Road>
-            <!-- ############################ -->
-            <Road id="IIDM">
-                <TrafficComposition>
-                    <VehicleType label="IIDM1" fraction="1" />
-                    <VehicleType label="Obstacle" fraction="0" />
-                </TrafficComposition>
-                <InitialConditions>
-                    <MicroIC position="10" speed="0" />
-                    <MicroIC position="20" speed="0" />
-                    <MicroIC position="30" speed="0" />
-                    <MicroIC position="40" speed="0" />
-                    <MicroIC position="50" speed="0" />
-                    <MicroIC position="60" speed="0" />
-                    <MicroIC position="70" speed="0" />
-                    <MicroIC position="80" speed="0" />
-                    <MicroIC position="90" speed="0" />
-                    <MicroIC position="100" speed="0" />
-                    <MicroIC position="110" speed="0" />
-                    <MicroIC position="120" speed="0" />
-                    <MicroIC position="130" speed="0" />
-                    <MicroIC position="140" speed="0" />
-                    <MicroIC position="150" speed="0" />
-                    <MicroIC position="160" speed="0" />
-                    <MicroIC position="170" speed="0" />
-                    <MicroIC position="180" speed="0" />
-                    <MicroIC position="190" speed="0" />
-                    <MicroIC position="200" speed="0" />
-                    <MicroIC position="210" speed="0" />
-                    <MicroIC position="220" speed="0" />
-                    <MicroIC position="230" speed="0" />
-                    <MicroIC position="240" speed="0" />
-                    <MicroIC position="250" speed="0" />
-                    <MicroIC position="260" speed="0" />
-                    <!-- obstacle shifts floating car numbers -->
-                    <MicroIC position="1200" speed="0" label="Obstacle" />
-                </InitialConditions>
-            </Road>
-            <!-- ############################ -->
-            <Road id="ACC">
-                <TrafficComposition>
-                    <VehicleType label="ACC1" fraction="1" />
-                    <VehicleType label="Obstacle" fraction="0" />
-                </TrafficComposition>
-                <InitialConditions>
-                    <MicroIC position="10" speed="0" />
-                    <MicroIC position="20" speed="0" />
-                    <MicroIC position="30" speed="0" />
-                    <MicroIC position="40" speed="0" />
-                    <MicroIC position="50" speed="0" />
-                    <MicroIC position="60" speed="0" />
-                    <MicroIC position="70" speed="0" />
-                    <MicroIC position="80" speed="0" />
-                    <MicroIC position="90" speed="0" />
-                    <MicroIC position="100" speed="0" />
-                    <MicroIC position="110" speed="0" />
-                    <MicroIC position="120" speed="0" />
-                    <MicroIC position="130" speed="0" />
-                    <MicroIC position="140" speed="0" />
-                    <MicroIC position="150" speed="0" />
-                    <MicroIC position="160" speed="0" />
-                    <MicroIC position="170" speed="0" />
-                    <MicroIC position="180" speed="0" />
-                    <MicroIC position="190" speed="0" />
-                    <MicroIC position="200" speed="0" />
-                    <MicroIC position="210" speed="0" />
-                    <MicroIC position="220" speed="0" />
-                    <MicroIC position="230" speed="0" />
-                    <MicroIC position="240" speed="0" />
-                    <MicroIC position="250" speed="0" />
-                    <MicroIC position="260" speed="0" />
-                    <!-- obstacle shifts floating car numbers -->
-                    <MicroIC position="1200" speed="0" label="Obstacle" />
-                </InitialConditions>
-            </Road>
-            <!-- ############################ -->
-            <Road id="IDMM">
-                <TrafficComposition>
-                    <VehicleType label="IDMM1" fraction="1" />
-                    <VehicleType label="Obstacle" fraction="0" />
-                </TrafficComposition>
-                <InitialConditions>
-                    <MicroIC position="10" speed="0" />
-                    <MicroIC position="20" speed="0" />
-                    <MicroIC position="30" speed="0" />
-                    <MicroIC position="40" speed="0" />
-                    <MicroIC position="50" speed="0" />
-                    <MicroIC position="60" speed="0" />
-                    <MicroIC position="70" speed="0" />
-                    <MicroIC position="80" speed="0" />
-                    <MicroIC position="90" speed="0" />
-                    <MicroIC position="100" speed="0" />
-                    <MicroIC position="110" speed="0" />
-                    <MicroIC position="120" speed="0" />
-                    <MicroIC position="130" speed="0" />
-                    <MicroIC position="140" speed="0" />
-                    <MicroIC position="150" speed="0" />
-                    <MicroIC position="160" speed="0" />
-                    <MicroIC position="170" speed="0" />
-                    <MicroIC position="180" speed="0" />
-                    <MicroIC position="190" speed="0" />
-                    <MicroIC position="200" speed="0" />
-                    <MicroIC position="210" speed="0" />
-                    <MicroIC position="220" speed="0" />
-                    <MicroIC position="230" speed="0" />
-                    <MicroIC position="240" speed="0" />
-                    <MicroIC position="250" speed="0" />
-                    <MicroIC position="260" speed="0" />
-                    <!-- obstacle shifts floating car numbers -->
-                    <MicroIC position="1200" speed="0" label="Obstacle" />
-                </InitialConditions>
-            </Road>
-            <!-- ############################ -->
-            <Road id="IDM_noise">
-                <TrafficComposition>
-                    <VehicleType label="IDM1_noise" fraction="1" />
-                    <VehicleType label="Obstacle" fraction="0" />
-                </TrafficComposition>
-                <InitialConditions>
-                    <MicroIC position="10" speed="0" />
-                    <MicroIC position="20" speed="0" />
-                    <MicroIC position="30" speed="0" />
-                    <MicroIC position="40" speed="0" />
-                    <MicroIC position="50" speed="0" />
-                    <MicroIC position="60" speed="0" />
-                    <MicroIC position="70" speed="0" />
-                    <MicroIC position="80" speed="0" />
-                    <MicroIC position="90" speed="0" />
-                    <MicroIC position="100" speed="0" />
-                    <MicroIC position="110" speed="0" />
-                    <MicroIC position="120" speed="0" />
-                    <MicroIC position="130" speed="0" />
-                    <MicroIC position="140" speed="0" />
-                    <MicroIC position="150" speed="0" />
-                    <MicroIC position="160" speed="0" />
-                    <MicroIC position="170" speed="0" />
-                    <MicroIC position="180" speed="0" />
-                    <MicroIC position="190" speed="0" />
-                    <MicroIC position="200" speed="0" />
-                    <MicroIC position="210" speed="0" />
-                    <MicroIC position="220" speed="0" />
-                    <MicroIC position="230" speed="0" />
-                    <MicroIC position="240" speed="0" />
-                    <MicroIC position="250" speed="0" />
-                    <MicroIC position="260" speed="0" />
-                    <!-- obstacle shifts floating car numbers -->
-                    <MicroIC position="1200" speed="0" label="Obstacle" />
-                </InitialConditions>
-            </Road>
-            <!-- ############################ -->
-            <Road id="FVDM">
-                <TrafficComposition>
-                    <VehicleType label="FVDM1" fraction="1" />
-                    <VehicleType label="Obstacle" fraction="0" />
-                </TrafficComposition>
-                <InitialConditions>
-                    <MicroIC position="10" speed="0" />
-                    <MicroIC position="20" speed="0" />
-                    <MicroIC position="30" speed="0" />
-                    <MicroIC position="40" speed="0" />
-                    <MicroIC position="50" speed="0" />
-                    <MicroIC position="60" speed="0" />
-                    <MicroIC position="70" speed="0" />
-                    <MicroIC position="80" speed="0" />
-                    <MicroIC position="90" speed="0" />
-                    <MicroIC position="100" speed="0" />
-                    <MicroIC position="110" speed="0" />
-                    <MicroIC position="120" speed="0" />
-                    <MicroIC position="130" speed="0" />
-                    <MicroIC position="140" speed="0" />
-                    <MicroIC position="150" speed="0" />
-                    <MicroIC position="160" speed="0" />
-                    <MicroIC position="170" speed="0" />
-                    <MicroIC position="180" speed="0" />
-                    <MicroIC position="190" speed="0" />
-                    <MicroIC position="200" speed="0" />
-                    <MicroIC position="210" speed="0" />
-                    <MicroIC position="220" speed="0" />
-                    <MicroIC position="230" speed="0" />
-                    <MicroIC position="240" speed="0" />
-                    <MicroIC position="250" speed="0" />
-                    <MicroIC position="260" speed="0" />
-                    <!-- obstacle shifts floating car numbers -->
-                    <MicroIC position="1200" speed="0" label="Obstacle" />
-                </InitialConditions>
-            </Road>
-            <!-- ############################ -->
-            <Road id="OVM">
-                <TrafficComposition>
-                    <VehicleType label="OVM1" fraction="1" />
-                    <VehicleType label="Obstacle" fraction="0" />
-                </TrafficComposition>
-                <InitialConditions>
-                    <MicroIC position="10" speed="0" />
-                    <MicroIC position="20" speed="0" />
-                    <MicroIC position="30" speed="0" />
-                    <MicroIC position="40" speed="0" />
-                    <MicroIC position="50" speed="0" />
-                    <MicroIC position="60" speed="0" />
-                    <MicroIC position="70" speed="0" />
-                    <MicroIC position="80" speed="0" />
-                    <MicroIC position="90" speed="0" />
-                    <MicroIC position="100" speed="0" />
-                    <MicroIC position="110" speed="0" />
-                    <MicroIC position="120" speed="0" />
-                    <MicroIC position="130" speed="0" />
-                    <MicroIC position="140" speed="0" />
-                    <MicroIC position="150" speed="0" />
-                    <MicroIC position="160" speed="0" />
-                    <MicroIC position="170" speed="0" />
-                    <MicroIC position="180" speed="0" />
-                    <MicroIC position="190" speed="0" />
-                    <MicroIC position="200" speed="0" />
-                    <MicroIC position="210" speed="0" />
-                    <MicroIC position="220" speed="0" />
-                    <MicroIC position="230" speed="0" />
-                    <MicroIC position="240" speed="0" />
-                    <MicroIC position="250" speed="0" />
-                    <MicroIC position="260" speed="0" />
-                    <!-- obstacle shifts floating car numbers -->
-                    <MicroIC position="1200" speed="0" label="Obstacle" />
-                </InitialConditions>
-            </Road>
-=======
->>>>>>> 21dae367
         </Simulation>
     </Scenario>
 </Movsim>
