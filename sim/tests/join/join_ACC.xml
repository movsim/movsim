--- conflicted
+++ resolved
@@ -39,10 +39,6 @@
       <TRAFFIC_SINK />
     </ROAD>
     <OUTPUT>
-<<<<<<< HEAD
-      <SPATIOTEMPORAL dx="100" dt="40" />
-      <TRAJECTORIES dt="1" start_time="0" end_time="120" start_x="0" end_x="1200" />
-=======
       <ROUTES>
         <ROUTE label="route1">
           <ROAD id="1"/>
@@ -52,7 +48,6 @@
       </ROUTES>
       <SPATIOTEMPORAL dx="100" dt="40" route="route1" />
       <TRAJECTORIES dt="1" start_time="0" end_time="120" route="route1" />
->>>>>>> e6452586
     </OUTPUT>
   </SIMULATION>
 </SCENARIO>
